--- conflicted
+++ resolved
@@ -2,17 +2,11 @@
 <Simulation verbosity="debug">
   <RunInfo>
     <WorkingDir>LHStestFerret</WorkingDir>
+    <Files>simple_diffusion.i</Files>
     <Sequence>myLHS</Sequence>
     <batchSize>9</batchSize>
   </RunInfo>
 
-<<<<<<< HEAD
-  <Files>
-    <Input name="simple_diffusion.i" type="">simple_diffusion.i</Input>
-  </Files>
-
-=======
->>>>>>> 27d99f2d
   <Models>
     <Code name="Ferret" subType="MooseBasedApp">
       <executable>%FRAMEWORK_DIR%/../../ferret/ferret-%METHOD%</executable>
