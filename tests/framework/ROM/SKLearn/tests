[Tests]
  ##############################################################################
  ## Classifiers
  [./linearSVC]
    type = 'RavenFramework'
    input = 'linearSVC.xml'
    UnorderedCsv = 'data/outlinearSVC.csv'
    output = 'data/outlinearSVC.xml'
  [../]
  [./SVC]
    type = 'RavenFramework'
    input = 'svc.xml'
    UnorderedCsv = 'data/outSVC.csv'
    output = 'data/outSVC.xml'
  [../]
  [./NuSVC]
    type = 'RavenFramework'
    input = 'nuSVC.xml'
    UnorderedCsv = 'data/outNuSVC.csv'
    output = 'data/outNuSVC.xml'
  [../]
  [./OCC]
    type = 'RavenFramework'
    input = 'occ.xml'
    UnorderedCsv = 'data/outOCC.csv'
    output = 'data/outOCC.xml'
  [../]
  [./KNC]
    type = 'RavenFramework'
    input = 'knc.xml'
    UnorderedCsv = 'data/outKNC.csv'
    output = 'data/outKNC.xml'
  [../]
  [./RNC]
    type = 'RavenFramework'
    input = 'rnc.xml'
    UnorderedCsv = 'data/outRNC.csv'
    output = 'data/outRNC.xml'
  [../]
  [./NCC]
    type = 'RavenFramework'
    input = 'ncc.xml'
    UnorderedCsv = 'data/outNCC.csv'
    output = 'data/outNCC.xml'
  [../]
  [./OVR]
    type = 'RavenFramework'
    input = 'ovr.xml'
    UnorderedCsv = 'data/outOVR.csv'
    output = 'data/outOVR.xml'
  [../]
  [./OVO]
    type = 'RavenFramework'
    input = 'ovo.xml'
    UnorderedCsv = 'data/outOVO.csv'
    output = 'data/outOVO.xml'
  [../]
  [./GaussianNB]
    type = 'RavenFramework'
    input = 'gaussianNB.xml'
    UnorderedCsv = 'data/outGaussianNB.csv'
    output = 'data/outGaussianNB.xml'
  [../]
  [./BernoulliNB]
    type = 'RavenFramework'
    input = 'bernoulliNB.xml'
    UnorderedCsv = 'data/outBernoulliNB.csv'
    output = 'data/outBernoulliNB.xml'
  [../]
  [./linearRidgeC]
    type = 'RavenFramework'
    input = 'linearRidgeC.xml'
    UnorderedCsv = 'data/outLinearRidgeC.csv'
    output = 'data/outLinearRidgeC.xml'
  [../]
  [./linearRidgeCCV]
    type = 'RavenFramework'
    input = 'linearRidgeCCV.xml'
    UnorderedCsv = 'data/outLinearRidgeCCV.csv'
    output = 'data/outLinearRidgeCCV.xml'
  [../]
  [./linearPAC]
    type = 'RavenFramework'
    input = 'linearPAC.xml'
    UnorderedCsv = 'data/outLinearPAC.csv'
    output = 'data/outLinearPAC.xml'
  [../]
  [./linearSGDC]
    type = 'RavenFramework'
    input = 'linearSGDC.xml'
    UnorderedCsv = 'data/outLinearSGDC.csv'
    output = 'data/outLinearSGDC.xml'
  [../]
  [./MultinomialNB]
    type = 'RavenFramework'
    input = 'multinomialNB.xml'
    UnorderedCsv = 'data/outMultinomialNB.csv'
    output = 'data/outMultinomialNB.xml'
  [../]
  [./DTC]
    type = 'RavenFramework'
    input = 'dtc.xml'
    UnorderedCsv = 'data/outDTC.csv'
    output = 'data/outDTC.xml'
  [../]
  [./ETC]
    type = 'RavenFramework'
    input = 'etc.xml'
    UnorderedCsv = 'data/outETC.csv'
    output = 'data/outETC.xml'
  [../]
  [./MLPC]
    type = 'RavenFramework'
    input = 'mlpClassifier.xml'
    csv = 'data/outMLPClassifier.csv'
    output = 'data/outMLPClassifier.xml'
  [../]

  ##############################################################################
  ## Regressors
  [./SVR]
    type = 'RavenFramework'
    input = 'svr.xml'
    UnorderedCsv = 'data/outSVR.csv'
    output = 'data/outSVR.xml'
  [../]
  [./KNR]
    type = 'RavenFramework'
    input = 'knr.xml'
    UnorderedCsv = 'data/outKNR.csv'
    output = 'data/outKNR.xml'
  [../]
  [./RNR]
    type = 'RavenFramework'
    input = 'rnr.xml'
    UnorderedCsv = 'data/outRNR.csv'
    output = 'data/outRNR.xml'
  [../]
  [./QDA]
    type = 'RavenFramework'
    input = 'qda.xml'
    UnorderedCsv = 'data/outQDA.csv'
    output = 'data/outQDA.xml'
  [../]
  [./GP]
    type = 'RavenFramework'
    input = 'gp.xml'
    csv = 'data/outGP.csv'
    output = 'data/outGP.xml'
<<<<<<< HEAD
=======
    # rel_err was updated from 1.0e-6 to 5.0e-6 due to the small changes in the outputs
    # from all linux related test machines.
>>>>>>> 70368ebd
    rel_err = 5.0e-6
  [../]
  [./linearARD]
    type = 'RavenFramework'
    input = 'linearARD.xml'
    UnorderedCsv = 'data/outLinearARD.csv'
    output = 'data/outLinearARD.xml'
    rel_err = 1.0e-5
  [../]
  [./linearBayesianRidge]
    type = 'RavenFramework'
    input = 'linearBayesianRidge.xml'
    UnorderedCsv = 'data/outLinearBayesianRidge.csv'
    output = 'data/outLinearBayesianRidge.xml'
    rel_err = 1.0e-5
  [../]
  [./linearElasticNet]
    type = 'RavenFramework'
    input = 'linearElasticNet.xml'
    UnorderedCsv = 'data/outLinearElasticNet.csv'
    output = 'data/outLinearElasticNet.xml'
  [../]
  [./linearElasticNetCV]
    type = 'RavenFramework'
    input = 'linearElasticNetCV.xml'
    UnorderedCsv = 'data/outLinearElasticNetCV.csv'
    output = 'data/outLinearElasticNetCV.xml'
  [../]
  [./linearLARS]
    type = 'RavenFramework'
    input = 'linearLARS.xml'
    UnorderedCsv = 'data/outLinearLARS.csv'
    output = 'data/outLinearLARS.xml'
  [../]
  [./linearLARSCV]
    type = 'RavenFramework'
    input = 'linearLARSCV.xml'
    UnorderedCsv = 'data/outLinearLARSCV.csv'
    output = 'data/outLinearLARSCV.xml'
  [../]
  [./linearLasso]
    type = 'RavenFramework'
    input = 'linearLasso.xml'
    UnorderedCsv = 'data/outLinearLasso.csv'
    output = 'data/outLinearLasso.xml'
  [../]
  [./linearLassoCV]
    type = 'RavenFramework'
    input = 'linearLassoCV.xml'
    UnorderedCsv = 'data/outLinearLassoCV.csv'
    output = 'data/outLinearLassoCV.xml'
  [../]
  [./linearLassoLARS]
    type = 'RavenFramework'
    input = 'linearLassoLARS.xml'
    UnorderedCsv = 'data/outLinearLassoLARS.csv'
    output = 'data/outLinearLassoLARS.xml'
  [../]
  [./linearLassoLARSCV]
    type = 'RavenFramework'
    input = 'linearLassoLARSCV.xml'
    UnorderedCsv = 'data/outLinearLassoLARSCV.csv'
    output = 'data/outLinearLassoLARSCV.xml'
  [../]
  [./linearLassoLARSIC]
    type = 'RavenFramework'
    input = 'linearLassoLARSIC.xml'
    UnorderedCsv = 'data/outLinearLassoLARSIC.csv'
    output = 'data/outLinearLassoLARSIC.xml'
  [../]
  [./linearRegression]
    type = 'RavenFramework'
    input = 'linearRegression.xml'
    UnorderedCsv = 'data/outLinearRegression.csv'
    output = 'data/outLinearRegression.xml'
  [../]
  [./linearLogisticRegression]
    type = 'RavenFramework'
    input = 'linearLogisticRegression.xml'
    UnorderedCsv = 'data/outLinearLogisticRegression.csv'
    output = 'data/outLinearLogisticRegression.xml'
  [../]
  [./linearMultiTaskLasso]
    type = 'RavenFramework'
    input = 'linearMultiTaskLasso.xml'
    UnorderedCsv = 'data/outLinearMultiTaskLasso.csv'
    output = 'data/outLinearMultiTaskLasso.xml'
  [../]
  [./linearMultiTaskElasticNet]
    type = 'RavenFramework'
    input = 'linearMultiTaskElasticNet.xml'
    UnorderedCsv = 'data/outLinearMultiTaskElasticNet.csv'
    output = 'data/outLinearMultiTaskElasticNet.xml'
  [../]
  [./linearOMP]
    type = 'RavenFramework'
    input = 'linearOMP.xml'
    UnorderedCsv = 'data/outLinearOMP.csv'
    output = 'data/outLinearOMP.xml'
  [../]
  [./linearOMPCV]
    type = 'RavenFramework'
    input = 'linearOMPCV.xml'
    UnorderedCsv = 'data/outLinearOMPCV.csv'
    output = 'data/outLinearOMPCV.xml'
  [../]
  [./linearPerceptron]
    type = 'RavenFramework'
    input = 'linearPerceptron.xml'
    UnorderedCsv = 'data/outLinearPerceptron.csv'
    output = 'data/outLinearPerceptron.xml'
  [../]
  [./linearRidgeR]
    type = 'RavenFramework'
    input = 'linearRidgeR.xml'
    UnorderedCsv = 'data/outLinearRidgeR.csv'
    output = 'data/outLinearRidgeR.xml'
  [../]
  [./linearRidgeRCV]
    type = 'RavenFramework'
    input = 'linearRidgeRCV.xml'
    UnorderedCsv = 'data/outLinearRidgeRCV.csv'
    output = 'data/outLinearRidgeRCV.xml'
  [../]
  [./linearPAR]
    type = 'RavenFramework'
    input = 'linearPAR.xml'
    UnorderedCsv = 'data/outLinearPAR.csv'
    output = 'data/outLinearPAR.xml'
  [../]
  [./linearSGDR]
    type = 'RavenFramework'
    input = 'linearSGDR.xml'
    UnorderedCsv = 'data/outLinearSGDR.csv'
    output = 'data/outLinearSGDR.xml'
  [../]
  [./MLPR]
    type = 'RavenFramework'
    input = 'mlpRegressor.xml'
    csv = 'data/outMLPRegressor.csv'
    output = 'data/outMLPRegressor.xml'
    rel_err = 1.0e-8
  [../]
  ##############################################################################
  ## Inconsistent Results
  #[./DTR]
  #  type = 'RavenFramework'
  #  input = 'dtr.xml'
  #  UnorderedCsv = 'data/outDTR.csv'
  #  output = 'data/outDTR.xml'
  #[../]
  #[./ETR]
  #  type = 'RavenFramework'
  #  input = 'etr.xml'
  #  UnorderedCsv = 'data/outETR.csv'
  #  output = 'data/outETR.xml'
  #[../]
[]<|MERGE_RESOLUTION|>--- conflicted
+++ resolved
@@ -147,11 +147,8 @@
     input = 'gp.xml'
     csv = 'data/outGP.csv'
     output = 'data/outGP.xml'
-<<<<<<< HEAD
-=======
     # rel_err was updated from 1.0e-6 to 5.0e-6 due to the small changes in the outputs
     # from all linux related test machines.
->>>>>>> 70368ebd
     rel_err = 5.0e-6
   [../]
   [./linearARD]
