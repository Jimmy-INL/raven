<?xml version="1.0" ?>
<Simulation verbosity="debug">
  <RunInfo>
    <WorkingDir>MCTestBison</WorkingDir>
    <Sequence>CustomSampler,CustomSampler_noalias</Sequence>
    <batchSize>2</batchSize>
  </RunInfo>
<<<<<<< HEAD

  <Files>
    <Input name="gap_perfect_transfer_test.i" type="">gap_perfect_transfer_test.i</Input>
    <Input name="gap_perfect_transfer_test.e" type="">gap_perfect_transfer_test.e</Input>
  </Files>

  <Models>
=======

  <Models>
    <!--
       I added here the two different codes (from the framework point of view) in order to show how the input changes when we use the alias system.
                                      Search for 'noalias' in order to compare. Andrea
     -->
>>>>>>> 27d99f2d
    <Code name="Bison" subType="MooseBasedApp">
      <executable>%FRAMEWORK_DIR%/../../bison/bison-%METHOD%</executable>
      <alias variable="tc_heat1">Materials|heat1|thermal_conductivity</alias>
      <alias variable="tc_heat2">Materials|heat2|thermal_conductivity</alias>
    </Code>
<<<<<<< HEAD
    <Code name="Bison_code_noalias" subType="MooseBasedApp">
      <executable>%FRAMEWORK_DIR%/../../bison/bison-%METHOD%</executable>
    </Code>
=======
    <!-- You can define the code, when there are no alias, in the following way -->
    <Code name="Bison_code_noalias" subType="MooseBasedApp">
      <executable>%FRAMEWORK_DIR%/../../bison/bison-%METHOD%</executable>
    </Code>
    <!--
       or
      <Code executable="%FRAMEWORK_DIR%/../../bison/bison-%METHOD%" name="Bison" subType="MooseBasedApp"/>
    -->
>>>>>>> 27d99f2d
  </Models>

  <Distributions>
    <Uniform name="FlatHeat1">
      <lowerBound>0.8</lowerBound>
      <upperBound>1.2</upperBound>
    </Uniform>
    <Uniform name="FlatHeat2">
      <lowerBound>8.0</lowerBound>
      <upperBound>12.0</upperBound>
    </Uniform>
  </Distributions>

  <Samplers>
    <MonteCarlo name="Bison1">
<<<<<<< HEAD
      <sampler_init>
        <limit>3</limit>
      </sampler_init>
      <variable name="tc_heat1">
        <distribution>FlatHeat1</distribution>
      </variable>
      <variable name="tc_heat2">
        <distribution>FlatHeat2</distribution>
      </variable>
    </MonteCarlo>
    <MonteCarlo name="Bison_sampler_noalias">
      <sampler_init>
        <limit>3</limit>
        <initial_seed>22</initial_seed>
      </sampler_init>
      <variable name="Materials|heat1|thermal_conductivity">
        <distribution>FlatHeat1</distribution>
      </variable>
      <variable name="Materials|heat2|thermal_conductivity">
        <distribution>FlatHeat2</distribution>
      </variable>
    </MonteCarlo>
=======
      <sampler_init>
        <limit>3</limit>
      </sampler_init>
      <variable name="tc_heat1">
        <distribution>FlatHeat1</distribution>
      </variable>
      <variable name="tc_heat2">
        <distribution>FlatHeat2</distribution>
      </variable>
    </MonteCarlo>
    <!-- Sampler noalias -->
    <MonteCarlo name="Bison_sampler_noalias">
      <sampler_init>
        <limit>3</limit>
        <initial_seed>22</initial_seed>
      </sampler_init>
      <variable name="Materials|heat1|thermal_conductivity">
        <distribution>FlatHeat1</distribution>
      </variable>
      <variable name="Materials|heat2|thermal_conductivity">
        <distribution>FlatHeat2</distribution>
      </variable>
    </MonteCarlo>
>>>>>>> 27d99f2d
  </Samplers>

  <DataObjects>
    <HistorySet name="stories">
      <Input>tc_heat1,tc_heat2</Input>
      <Output>aveTempLeft,aveTempRight</Output>
    </HistorySet>
<<<<<<< HEAD
=======
    <!-- Data noalias-->
>>>>>>> 27d99f2d
    <HistorySet name="stories_noalias">
      <Input>Materials|heat1|thermal_conductivity,Materials|heat2|thermal_conductivity</Input>
      <Output>aveTempLeft,aveTempRight</Output>
    </HistorySet>
  </DataObjects>

  <Steps>
    <MultiRun name="CustomSampler" re-seeding="5">
      <Input class="Files" type="">gap_perfect_transfer_test.i</Input>
      <Input class="Files" type="">gap_perfect_transfer_test.e</Input>
      <Model class="Models" type="Code">Bison</Model>
      <Sampler class="Samplers" type="MonteCarlo">Bison1</Sampler>
      <Output class="Databases" type="HDF5">test_bison_mc_simple</Output>
      <Output class="DataObjects" type="HistorySet">stories</Output>
      <Output class="OutStreamManager" type="Print">testprint</Output>
    </MultiRun>
<<<<<<< HEAD
=======
    <!-- Step noalias-->
>>>>>>> 27d99f2d
    <MultiRun name="CustomSampler_noalias">
      <Input class="Files" type="">gap_perfect_transfer_test.i</Input>
      <Input class="Files" type="">gap_perfect_transfer_test.e</Input>
      <Model class="Models" type="Code">Bison_code_noalias</Model>
      <Sampler class="Samplers" type="MonteCarlo">Bison_sampler_noalias</Sampler>
      <Output class="Databases" type="HDF5">test_bison_mc_simple_noalias</Output>
      <Output class="DataObjects" type="HistorySet">stories_noalias</Output>
    </MultiRun>
  </Steps>

  <OutStreamManager>
    <Print name="testprint">
      <type>csv</type>
      <source>stories</source>
    </Print>
  </OutStreamManager>

  <Databases>
    <HDF5 name="test_bison_mc_simple"/>
    <HDF5 name="test_bison_mc_simple_noalias"/>
  </Databases>

</Simulation><|MERGE_RESOLUTION|>--- conflicted
+++ resolved
@@ -2,35 +2,21 @@
 <Simulation verbosity="debug">
   <RunInfo>
     <WorkingDir>MCTestBison</WorkingDir>
+    <Files>gap_perfect_transfer_test.i,gap_perfect_transfer_test.e</Files>
     <Sequence>CustomSampler,CustomSampler_noalias</Sequence>
     <batchSize>2</batchSize>
   </RunInfo>
-<<<<<<< HEAD
-
-  <Files>
-    <Input name="gap_perfect_transfer_test.i" type="">gap_perfect_transfer_test.i</Input>
-    <Input name="gap_perfect_transfer_test.e" type="">gap_perfect_transfer_test.e</Input>
-  </Files>
-
-  <Models>
-=======
 
   <Models>
     <!--
        I added here the two different codes (from the framework point of view) in order to show how the input changes when we use the alias system.
                                       Search for 'noalias' in order to compare. Andrea
      -->
->>>>>>> 27d99f2d
     <Code name="Bison" subType="MooseBasedApp">
       <executable>%FRAMEWORK_DIR%/../../bison/bison-%METHOD%</executable>
       <alias variable="tc_heat1">Materials|heat1|thermal_conductivity</alias>
       <alias variable="tc_heat2">Materials|heat2|thermal_conductivity</alias>
     </Code>
-<<<<<<< HEAD
-    <Code name="Bison_code_noalias" subType="MooseBasedApp">
-      <executable>%FRAMEWORK_DIR%/../../bison/bison-%METHOD%</executable>
-    </Code>
-=======
     <!-- You can define the code, when there are no alias, in the following way -->
     <Code name="Bison_code_noalias" subType="MooseBasedApp">
       <executable>%FRAMEWORK_DIR%/../../bison/bison-%METHOD%</executable>
@@ -39,7 +25,6 @@
        or
       <Code executable="%FRAMEWORK_DIR%/../../bison/bison-%METHOD%" name="Bison" subType="MooseBasedApp"/>
     -->
->>>>>>> 27d99f2d
   </Models>
 
   <Distributions>
@@ -55,30 +40,6 @@
 
   <Samplers>
     <MonteCarlo name="Bison1">
-<<<<<<< HEAD
-      <sampler_init>
-        <limit>3</limit>
-      </sampler_init>
-      <variable name="tc_heat1">
-        <distribution>FlatHeat1</distribution>
-      </variable>
-      <variable name="tc_heat2">
-        <distribution>FlatHeat2</distribution>
-      </variable>
-    </MonteCarlo>
-    <MonteCarlo name="Bison_sampler_noalias">
-      <sampler_init>
-        <limit>3</limit>
-        <initial_seed>22</initial_seed>
-      </sampler_init>
-      <variable name="Materials|heat1|thermal_conductivity">
-        <distribution>FlatHeat1</distribution>
-      </variable>
-      <variable name="Materials|heat2|thermal_conductivity">
-        <distribution>FlatHeat2</distribution>
-      </variable>
-    </MonteCarlo>
-=======
       <sampler_init>
         <limit>3</limit>
       </sampler_init>
@@ -102,7 +63,6 @@
         <distribution>FlatHeat2</distribution>
       </variable>
     </MonteCarlo>
->>>>>>> 27d99f2d
   </Samplers>
 
   <DataObjects>
@@ -110,10 +70,7 @@
       <Input>tc_heat1,tc_heat2</Input>
       <Output>aveTempLeft,aveTempRight</Output>
     </HistorySet>
-<<<<<<< HEAD
-=======
     <!-- Data noalias-->
->>>>>>> 27d99f2d
     <HistorySet name="stories_noalias">
       <Input>Materials|heat1|thermal_conductivity,Materials|heat2|thermal_conductivity</Input>
       <Output>aveTempLeft,aveTempRight</Output>
@@ -130,10 +87,7 @@
       <Output class="DataObjects" type="HistorySet">stories</Output>
       <Output class="OutStreamManager" type="Print">testprint</Output>
     </MultiRun>
-<<<<<<< HEAD
-=======
     <!-- Step noalias-->
->>>>>>> 27d99f2d
     <MultiRun name="CustomSampler_noalias">
       <Input class="Files" type="">gap_perfect_transfer_test.i</Input>
       <Input class="Files" type="">gap_perfect_transfer_test.e</Input>
