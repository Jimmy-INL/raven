<?xml version="1.0" ?>
<Simulation verbosity="debug">
  <RunInfo>
    <WorkingDir>ensembleModelAliased</WorkingDir>
    <Sequence>testMetamodelHeatTransfer,dumpResults</Sequence>
    <batchSize>1</batchSize>
    <internalParallel>False</internalParallel>
  </RunInfo>

  <Distributions>
    <Uniform name="leftTemperatureDist">
      <lowerBound>500</lowerBound>
      <upperBound>1700</upperBound>
    </Uniform>
    <Uniform name="rightTemperatureDist">
      <lowerBound>500</lowerBound>
      <upperBound>1700</upperBound>
    </Uniform>
  </Distributions>

  <Models>
    <ExternalModel ModuleToLoad="EM1linear" name="heatTransfer" subType="">
      <variables>anAliasForLeftTemperatureInHeatTransfer,anAliasForRightTemperatureInHeatTransferr,anAliasForKInHeatTransfer,anAliasForSolutionInHeatTransfer</variables>
      <alias variable="leftTemperature" type="input">anAliasForLeftTemperatureInHeatTransfer</alias>
      <alias variable="rightTemperature" type="input">anAliasForRightTemperatureInHeatTransferr</alias>
      <alias variable="k" type="input">anAliasForKInHeatTransfer</alias>
      <alias variable="solution" type="output">anAliasForSolutionInHeatTransfer</alias>
    </ExternalModel>
    <ExternalModel ModuleToLoad="EM2linear" name="thermalConductivityComputation" subType="">
      <variables>anAliasForLeftTemperatureInThermalConductivityComputation,anAliasForRightTemperatureInThermalConductivityComputation,anAliasForKInThermalConductivityComputation,averageTemperature</variables>
      <alias variable="leftTemperature" type="input">anAliasForLeftTemperatureInThermalConductivityComputation</alias>
      <alias variable="rightTemperature" type="input">anAliasForRightTemperatureInThermalConductivityComputation</alias>
      <alias variable="k" type="output">anAliasForKInThermalConductivityComputation</alias>
    </ExternalModel>
    <EnsembleModel name="heatTransferEnsembleModel" subType="">
      <Model class="Models" type="ExternalModel">
        thermalConductivityComputation
        <Input class="DataObjects" type="PointSet">inputHolder</Input>
        <TargetEvaluation class="DataObjects" type="PointSet">thermalConductivityComputationContainer</TargetEvaluation>
      </Model>
      <Model class="Models" type="ExternalModel">
<<<<<<< HEAD
          heatTransfer
=======
        heatTransfer
>>>>>>> 283f87d4
        <Input class="DataObjects" type="PointSet">inputHolder</Input>
        <TargetEvaluation class="DataObjects" type="PointSet">heatTransferContainer</TargetEvaluation>
      </Model>
    </EnsembleModel>
  </Models>

  <Samplers>
    <Grid name="MonteCarloTemperature">
      <variable name="leftTemperature">
        <distribution>leftTemperatureDist</distribution>
        <grid construction="equal" steps="7" type="value">500 600</grid>
      </variable>
      <variable name="rightTemperature">
        <distribution>rightTemperatureDist</distribution>
        <grid construction="equal" steps="7" type="value">500 600</grid>
      </variable>
    </Grid>
  </Samplers>

  <Steps>
    <MultiRun name="testMetamodelHeatTransfer">
      <Input class="DataObjects" type="PointSet">inputHolder</Input>
      <Model class="Models" type="EnsembleModel">heatTransferEnsembleModel</Model>
      <Sampler class="Samplers" type="Grid">MonteCarloTemperature</Sampler>
      <Output class="DataObjects" type="PointSet">metaModelOutputTest</Output>
      <Output class="OutStreams" type="Print">metaModelOutputTestDump</Output>
    </MultiRun>
    <IOStep name="dumpResults" pauseAtEnd="True">
      <Input class="DataObjects" type="PointSet">heatTransferContainer</Input>
      <Input class="DataObjects" type="PointSet">thermalConductivityComputationContainer</Input>
      <Input class="DataObjects" type="PointSet">metaModelOutputTest</Input>
      <Output class="OutStreams" type="Print">thermalConductivityComputationContainerDump</Output>
      <Output class="OutStreams" type="Print">heatTransferContainerDump</Output>
      <Output class="OutStreams" type="Plot">metaModelOutputTestSolution</Output>
      <Output class="OutStreams" type="Plot">metaModelOutputTestK</Output>
    </IOStep>
  </Steps>

  <OutStreams>
    <Print name="thermalConductivityComputationContainerDump">
      <type>csv</type>
      <source>thermalConductivityComputationContainer</source>
    </Print>
    <Print name="heatTransferContainerDump">
      <type>csv</type>
      <source>heatTransferContainer</source>
    </Print>
    <Print name="metaModelOutputTestDump">
      <type>csv</type>
      <source>metaModelOutputTest</source>
    </Print>
    <Plot   name="metaModelOutputTestSolution" overwrite="false" verbosity="debug">
      <plotSettings>
        <plot>
          <type>scatter</type>
          <x>metaModelOutputTest|Input|leftTemperature</x>
          <y>metaModelOutputTest|Input|rightTemperature</y>
          <z>metaModelOutputTest|Output|solution</z>
        </plot>
        <xlabel>left Temperature (K)</xlabel>
        <ylabel>right Temperature (K)</ylabel>
        <zlabel>Temperature(K)</zlabel>
      </plotSettings>
      <actions>
        <how>png</how>
        <figureProperties>
          <frameon>true</frameon>
        </figureProperties>
        <labelFormat>
          <style>sci</style>
        </labelFormat>
        <grid>
          <b>true</b>
        </grid>
        <title>
          <text> </text>
        </title>
      </actions>
    </Plot>
    <Plot   name="metaModelOutputTestK" overwrite="false" verbosity="debug">
      <plotSettings>
        <plot>
          <type>scatter</type>
          <x>metaModelOutputTest|Input|leftTemperature</x>
          <y>metaModelOutputTest|Input|rightTemperature</y>
          <z>metaModelOutputTest|Output|k</z>
        </plot>
        <xlabel>left Temperature (K)</xlabel>
        <ylabel>right Temperature (K)</ylabel>
        <zlabel>k (W m-1 K)</zlabel>
      </plotSettings>
      <actions>
        <how>png</how>
        <figureProperties>
          <frameon>true</frameon>
        </figureProperties>
        <labelFormat>
          <style>sci</style>
        </labelFormat>
        <grid>
          <b>true</b>
        </grid>
        <title>
          <text> </text>
        </title>
      </actions>
    </Plot>
  </OutStreams>

  <DataObjects>
    <PointSet name="inputHolder">
      <Input>leftTemperature,rightTemperature</Input>
      <Output>OutputPlaceHolder</Output>
    </PointSet>
    <PointSet name="heatTransferContainer">
      <Input>leftTemperature,rightTemperature,k</Input>
      <Output>solution</Output>
    </PointSet>
    <PointSet name="thermalConductivityComputationContainer">
      <Input>leftTemperature,rightTemperature</Input>
      <Output>k</Output>
    </PointSet>
    <PointSet name="metaModelOutputTest">
      <Input>leftTemperature,rightTemperature</Input>
      <Output>k,solution</Output>
    </PointSet>
  </DataObjects>

</Simulation><|MERGE_RESOLUTION|>--- conflicted
+++ resolved
@@ -39,11 +39,7 @@
         <TargetEvaluation class="DataObjects" type="PointSet">thermalConductivityComputationContainer</TargetEvaluation>
       </Model>
       <Model class="Models" type="ExternalModel">
-<<<<<<< HEAD
-          heatTransfer
-=======
         heatTransfer
->>>>>>> 283f87d4
         <Input class="DataObjects" type="PointSet">inputHolder</Input>
         <TargetEvaluation class="DataObjects" type="PointSet">heatTransferContainer</TargetEvaluation>
       </Model>
