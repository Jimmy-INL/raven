--- conflicted
+++ resolved
@@ -2,17 +2,10 @@
 <Simulation verbosity="debug">
   <RunInfo>
     <WorkingDir>GridTestBison</WorkingDir>
+    <Files>gap_perfect_transfer_test.i,gap_perfect_transfer_test.e</Files>
     <Sequence>CustomSampler,IOStepTest</Sequence>
     <batchSize>1</batchSize>
   </RunInfo>
-<<<<<<< HEAD
-
-  <Files>
-    <Input name="gap_perfect_transfer_test.i" type="">gap_perfect_transfer_test.i</Input>
-    <Input name="gap_perfect_transfer_test.e" type="">gap_perfect_transfer_test.e</Input>
-  </Files>
-=======
->>>>>>> 27d99f2d
 
   <Models>
     <Code name="Bison" subType="MooseBasedApp">
@@ -96,13 +89,8 @@
     </MultiRun>
     <IOStep name="IOStepTest">
       <Input class="Databases" type="HDF5">test_bison_grid</Input>
-<<<<<<< HEAD
-      <Output class="DataObjects" type="PointSet">outGridFromHDF5</Output>
-      <Input class="Databases" type="HDF5">test_bison_grid</Input>
-=======
       <Input class="Databases" type="HDF5">test_bison_grid</Input>
       <Output class="DataObjects" type="PointSet">outGridFromHDF5</Output>
->>>>>>> 27d99f2d
       <Output class="DataObjects" type="HistorySet">storiesFromHDF5</Output>
     </IOStep>
   </Steps>
