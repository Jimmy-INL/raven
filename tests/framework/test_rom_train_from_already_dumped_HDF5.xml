<?xml version="1.0" encoding="UTF-8"?>
<Simulation verbosity='debug'>
<RunInfo>
    <WorkingDir>test_rom_trainer</WorkingDir>
    <Files>TMI_PRA_trans_MC_control.py,TMI.i,TMI_steady_restart/1863.rd-0,TMI_steady_restart/1863.xdr,TMI_steady_restart/1863.xdr.0000,TMI_steady_restart/1863_mesh.cpr</Files>
    <Sequence>test_extract_for_rom_trainer,test_rom_trainer,rom_MC</Sequence>
    <batchSize>1</batchSize>
</RunInfo>
<Distributions>
    <Uniform name='auxbackup'>
        <lowerBound>0</lowerBound>
        <upperBound>2000</upperBound>
    </Uniform>
    <Uniform name='DG1backup'>
        <lowerBound>0</lowerBound>
        <upperBound>1000</upperBound>
    </Uniform>
</Distributions>
<Models>
    <Code name='MyRAVEN' subType='RAVEN'><executable>%FRAMEWORK_DIR%/../RAVEN-%METHOD%</executable></Code>
    <ROM  name='ROM1' subType='SciKitLearn'>
      <Features>DeltaTimeScramToAux,DG1recoveryTime</Features>
      <Target>CladTempTreshold</Target>
      <SKLtype>svm|LinearSVC</SKLtype>
      <C>1.0</C>
      <tol>0.0001</tol>
    </ROM>
</Models>
<Samplers>
  <MonteCarlo     name='RAVENmc3'>
    <sampler_init>
      <limit>3</limit>
      <initial_seed>200286</initial_seed>
    </sampler_init>
    <variable name='DeltaTimeScramToAux'>
      <distribution  >auxbackup</distribution>
    </variable>
    <variable name='DG1recoveryTime'>
      <distribution  >DG1backup</distribution>
    </variable>
  </MonteCarlo>
</Samplers>
<<<<<<< HEAD
<Steps>
=======
<Steps> 
    <IOStep name='test_extract_for_rom_trainer'>
        <Input   class='Databases' type='HDF5'                      >MC_TEST_EXTRACT_STEP_FOR_ROM_TRAINER</Input>
        <Output  class='DataObjects'    type='PointSet'               >Pointset_from_database_for_rom_trainer</Output>
    </IOStep>  
    <RomTrainer name='test_rom_trainer'>
        <Input   class='DataObjects'  type='PointSet'>Pointset_from_database_for_rom_trainer</Input>
        <Output  class='Models' type='ROM'         >ROM1</Output>
    </RomTrainer> 
>>>>>>> 02f76db1
    <MultiRun name='rom_MC'>
        <Input   class='DataObjects'    type='Point'   >data_for_sampling_empty_at_begin</Input>
        <Model   class='Models'   type='ROM'         >ROM1</Model>
        <Sampler class='Samplers' type='MonteCarlo'  >RAVENmc3</Sampler>
        <Output  class='DataObjects'    type='PointSet'>outputMontecarloRom</Output>
        <Output  class='OutStreamManager' type='Print'>outputMontecarloRom_dump</Output>
    </MultiRun>
    <IOStep name='test_extract_for_rom_trainer'>
        <Input   class='Databases' type='HDF5'                      >MC_TEST_EXTRACT_STEP_FOR_ROM_TRAINER</Input>
        <Output  class='DataObjects'    type='TimePointSet'               >timepointset_from_database_for_rom_trainer</Output>
    </IOStep>
    <RomTrainer name='test_rom_trainer'>
        <Input   class='DataObjects'  type='TimePointSet'>timepointset_from_database_for_rom_trainer</Input>
        <Output  class='Models' type='ROM'         >ROM1</Output>
    </RomTrainer>
</Steps>
<OutStreamManager>
  <Print name='outputMontecarloRom_dump'>
    <type>csv</type>
    <source>outputMontecarloRom</source>
  </Print>
</OutStreamManager>

<Databases>
        <HDF5 name="MC_TEST_EXTRACT_STEP_FOR_ROM_TRAINER" directory='DatabaseStorage' filename='MC_TEST_EXTRACT_STEP_FOR_ROM_TRAINER.h5'/>
</Databases>
<DataObjects>
   <Point name='data_for_sampling_empty_at_begin' historyName="1">
       <options><inputRow>2</inputRow></options>
        <Input>DeltaTimeScramToAux,DG1recoveryTime</Input>
        <Output>OutputPlaceHolder</Output>
   </Point>
   <PointSet name='Pointset_from_database_for_rom_trainer'>
       <options><inputRow>2</inputRow></options>
        <Input>DeltaTimeScramToAux,DG1recoveryTime</Input>
        <Output>CladTempTreshold</Output>
   </PointSet>
   <PointSet name='outputMontecarloRom'>
       <options><inputRow>2</inputRow></options>
        <Input>DeltaTimeScramToAux,DG1recoveryTime</Input>
        <Output>CladTempTreshold</Output>
   </PointSet>
</DataObjects>
</Simulation>


<|MERGE_RESOLUTION|>--- conflicted
+++ resolved
@@ -40,19 +40,7 @@
     </variable>
   </MonteCarlo>
 </Samplers>
-<<<<<<< HEAD
 <Steps>
-=======
-<Steps> 
-    <IOStep name='test_extract_for_rom_trainer'>
-        <Input   class='Databases' type='HDF5'                      >MC_TEST_EXTRACT_STEP_FOR_ROM_TRAINER</Input>
-        <Output  class='DataObjects'    type='PointSet'               >Pointset_from_database_for_rom_trainer</Output>
-    </IOStep>  
-    <RomTrainer name='test_rom_trainer'>
-        <Input   class='DataObjects'  type='PointSet'>Pointset_from_database_for_rom_trainer</Input>
-        <Output  class='Models' type='ROM'         >ROM1</Output>
-    </RomTrainer> 
->>>>>>> 02f76db1
     <MultiRun name='rom_MC'>
         <Input   class='DataObjects'    type='Point'   >data_for_sampling_empty_at_begin</Input>
         <Model   class='Models'   type='ROM'         >ROM1</Model>
@@ -61,12 +49,12 @@
         <Output  class='OutStreamManager' type='Print'>outputMontecarloRom_dump</Output>
     </MultiRun>
     <IOStep name='test_extract_for_rom_trainer'>
-        <Input   class='Databases' type='HDF5'                      >MC_TEST_EXTRACT_STEP_FOR_ROM_TRAINER</Input>
-        <Output  class='DataObjects'    type='TimePointSet'               >timepointset_from_database_for_rom_trainer</Output>
+        <Input   class='Databases'   type='HDF5'     >MC_TEST_EXTRACT_STEP_FOR_ROM_TRAINER</Input>
+        <Output  class='DataObjects' type='PointSet' >timepointset_from_database_for_rom_trainer</Output>
     </IOStep>
     <RomTrainer name='test_rom_trainer'>
-        <Input   class='DataObjects'  type='TimePointSet'>timepointset_from_database_for_rom_trainer</Input>
-        <Output  class='Models' type='ROM'         >ROM1</Output>
+        <Input   class='DataObjects' type='PointSet'>Pointset_from_database_for_rom_trainer</Input>
+        <Output  class='Models'      type='ROM'     >ROM1</Output>
     </RomTrainer>
 </Steps>
 <OutStreamManager>
