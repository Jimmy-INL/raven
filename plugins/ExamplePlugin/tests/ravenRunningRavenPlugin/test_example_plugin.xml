<<<<<<< HEAD
<Simulation verbosity="quiet">
=======
<Simulation verbosity="silent">
>>>>>>> cc4ffec8
  <TestInfo>
    <name>SumOfExponential_test</name>
    <author>alfoa</author>
    <created>2017-11-17</created>
    <description>
      This input tests an example of external developed plugin. In this case
      it is just a plugin that computes a sum of exponentials:
       \begin{math}
        Xi(t)=\sum_{i=1}^{n} coef_i*e^{var_i*t}
       \end{math}
    </description>
  </TestInfo>

  <RunInfo>
    <WorkingDir>simpleTest</WorkingDir>
    <Sequence>MCrun,printTOfile</Sequence>
  </RunInfo>


  <Models>
    <ExternalModel name="sum_exp" subType="SumOfExponential">
      <variables> Xi, monotonicVariable, a, b, c</variables>
      <!-- xml portion for this plugin only -->
      <coefficient varName="a">1.1</coefficient>
      <coefficient varName="b">-1.1</coefficient>
      <coefficient varName="b">-1.1</coefficient>
      <outputVariable>Xi</outputVariable>
      <monotonicVariable>monotonicVariable</monotonicVariable>
      <startMonotonicVariableValue>0.0</startMonotonicVariableValue>
      <endMonotonicVariableValue>1e6</endMonotonicVariableValue>
      <numberCalculationPoints>100000</numberCalculationPoints>
    </ExternalModel>
  </Models>

  <Distributions>
    <Uniform name="one">
        <lowerBound>0.0</lowerBound>
        <upperBound>1.0</upperBound>
    </Uniform>
  </Distributions>

  <Samplers>
    <MonteCarlo name="test_MC">
      <samplerInit>
        <limit>2</limit>
      </samplerInit>
      <constant name="a">0.0001</constant>
      <constant name="b">-0.5</constant>
      <variable name="c">
          <distribution>one</distribution>
      </variable>
    </MonteCarlo>
  </Samplers>

  <DataObjects>
    <PointSet name="sumOfExponentialInput">
      <Input>a,b,c</Input>
      <Output>OutputPlaceHolder</Output>
    </PointSet>
    <PointSet name="sumOfExponentialOutput">
      <Input>a,b,c</Input>
      <Output>Xi,monotonicVariable</Output>
    </PointSet>
  </DataObjects>

  <Steps>
    <MultiRun name="MCrun">
      <Input          class="DataObjects"   type="PointSet">sumOfExponentialInput</Input>
      <Model          class="Models"        type="ExternalModel">sum_exp</Model>
      <Sampler        class="Samplers"      type="MonteCarlo">test_MC</Sampler>
      <Output         class="DataObjects"   type="PointSet">sumOfExponentialOutput</Output>
    </MultiRun>
    <IOStep name="printTOfile">
     <Input          class="DataObjects"   type="PointSet">sumOfExponentialOutput</Input>
     <Output         class="OutStreams"    type="Print">dumpSumOfExpOutput</Output>
    </IOStep>
  </Steps>

  <OutStreams>
    <Print name="dumpSumOfExpOutput">
      <type>csv</type>
      <source>sumOfExponentialOutput</source>
    </Print>
  </OutStreams>
</Simulation><|MERGE_RESOLUTION|>--- conflicted
+++ resolved
@@ -1,8 +1,4 @@
-<<<<<<< HEAD
-<Simulation verbosity="quiet">
-=======
 <Simulation verbosity="silent">
->>>>>>> cc4ffec8
   <TestInfo>
     <name>SumOfExponential_test</name>
     <author>alfoa</author>
