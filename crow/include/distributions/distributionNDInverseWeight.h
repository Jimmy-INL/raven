/* Copyright 2017 Battelle Energy Alliance, LLC

   Licensed under the Apache License, Version 2.0 (the "License");
   you may not use this file except in compliance with the License.
   You may obtain a copy of the License at

   http://www.apache.org/licenses/LICENSE-2.0

   Unless required by applicable law or agreed to in writing, software
   distributed under the License is distributed on an "AS IS" BASIS,
   WITHOUT WARRANTIES OR CONDITIONS OF ANY KIND, either express or implied.
   See the License for the specific language governing permissions and
   limitations under the License.
*/
/*
 * distributionNDInverseWeight.h
 * Created by @wangc on Oct. 23, 2015
 * Extracted from  distribution_base_ND.h
 *
 */
#ifndef DISTRIBUTION_ND_INVERSE_WEIGHT_H
#define DISTRIBUTION_ND_INVERSE_WEIGHT_H
#include <map>
#include <string>
#include <vector>
#include "ND_Interpolation_Functions.h"
#include "distributionNDCartesianSpline.h"
#include "distributionFunctions.h"
#include "distributionNDBase.h"
#include <stdexcept>
#include <iostream>
#include <fstream>
#include <iso646.h>

#define throwError(msg) { std::cerr << "\n\n" << msg << "\n\n"; throw std::runtime_error("Error"); }

class BasicMultiDimensionalInverseWeight: public virtual BasicDistributionND
{
public:
  BasicMultiDimensionalInverseWeight(const char * data_filename,double p, bool cdf_provided):  _interpolator(data_filename,p)
  {
    _cdf_provided = cdf_provided;
    basicMultiDimensionalInverseWeightInit();
  };

  BasicMultiDimensionalInverseWeight(std::string data_filename,double p, bool cdf_provided):  _interpolator(data_filename,p)
  {
    _cdf_provided = cdf_provided;
    basicMultiDimensionalInverseWeightInit();
  };

  BasicMultiDimensionalInverseWeight(double p):  _interpolator(InverseDistanceWeighting(p))
  {
  };

  void basicMultiDimensionalInverseWeightInit(){
    std::cout<<"Initialize BasicMultiDimensionalInverseWeight"<< std::endl;

    if (_cdf_provided) {
      bool LBcheck = _interpolator.checkLB(0.0);
      if (LBcheck == false)
        throwError("BasicMultiDimensionalInverseWeight Distribution error: CDF values given as input contain element below 0.0");

      bool UBcheck = _interpolator.checkUB(1.0);
      if (UBcheck == false)
        throwError("BasicMultiDimensionalInverseWeight Distribution error: CDF values given as input contain element above 1.0");
    }
    else{  // PDF is provided
      // Create ND spline for the CDF
      //BasicMultiDimensionalCartesianSpline(std::string data_filename,std::vector<double> alpha, std::vector<double> beta, bool cdf_provided)
      std::cout<<"Creating ND spline for inverseWeight"<< std::endl;
      int n_dimensions = _interpolator.returnDimensionality();
      std::vector<double> alpha (n_dimensions);
      std::vector<double> beta (n_dimensions);

      for(int i=0; i<n_dimensions; i++){
        alpha.at(i) = 0.0;
        beta.at(i) = 0.0;
      }
      // Here I am building a cartesian grid from a sparse set of points
      // TODO: give the possibility at the user to specify this value and add a ticket.
      int numberDiscretization = 15;

      std::vector<std::vector<double> > discretizations;
      std::vector<double> cellPoint0 = _interpolator.getCellPoint0();
      std::vector<double> cellDxs = _interpolator.getCellDxs();

      std::cout<<"Discretization points for ND spline for inverseWeight"<< std::endl;
      for(int i=0; i<n_dimensions; i++){
        std::vector<double> temp;
        for(int j=0; j<numberDiscretization; j++){
          // in the following I am building a cartesian grid from a sparse set of points
          double value = cellPoint0.at(i) + cellDxs.at(i)/numberDiscretization * j;
          temp.push_back(value);
        }
        discretizations.push_back(temp);
      }

      int totalNumberOfValues=1;
      std::vector<int> discretizationSizes(n_dimensions);
      for(int i=0; i<n_dimensions; i++){
        totalNumberOfValues *= numberDiscretization;
        discretizationSizes.at(i) = numberDiscretization;
      }

      std::vector<double> PDFvalues (totalNumberOfValues);

      for (int i=0; i<totalNumberOfValues; i++){
        std::vector<int> nd_coordinateIndex = oneDtoNDconverter(i, discretizationSizes);
        std::vector<double> nd_coordinate(n_dimensions);
        for (int j=0; j<n_dimensions; j++){
          nd_coordinate.at(j) = discretizations.at(j)[nd_coordinateIndex.at(j)];
        }
        PDFvalues.at(i) = _interpolator.interpolateAt(nd_coordinate);
      }
      _cdf_spline = BasicMultiDimensionalCartesianSpline(discretizations, PDFvalues, alpha, beta, false);
    }
  }

  virtual ~BasicMultiDimensionalInverseWeight()
  {
  };

  double
  pdf(std::vector<double> x)
  {
    if (_cdf_provided){
      return _interpolator.ndDerivative(x);
    }
    else
      return _interpolator.interpolateAt(x);
  };

  double
  cdf(std::vector<double> x)
  {
    double value;
    if (_cdf_provided){
      value = _interpolator.interpolateAt(x);
    }
    else
      value = _cdf_spline.cdf(x);

     if (value > 1.0)
   throwError("BasicMultiDimensionalInverseWeight Distribution error: CDF value calculated is above 1.0");

     return value;
  };

  void updateRNGparameter(double tolerance, double initial_divisions){
    _tolerance = tolerance;
    _initial_divisions = (int)initial_divisions;

    _interpolator.updateRNGParameters(_tolerance,_initial_divisions);

    _cdf_spline.updateRNGparameter(_tolerance,_initial_divisions);

    //std::cout<<"Distribution updateRNGparameter" << _tolerance <<  _initial_divisions << std::endl;
  };


  std::vector<double>
  inverseCdf(double f, double g)
  {
    if (_cdf_provided)
      return _interpolator.ndInverseFunctionGrid(f,g);
    else{
      return _cdf_spline.inverseCdf(f,g);
    }
  };

  double inverseMarginal(double f, int dimension){
    double value=0.0;

    if ((f<1.0) and (f>0.0)){
      if (_cdf_provided){
        throwError("BasicMultiDimensionalInverseWeight Distribution error: inverseMarginal calculation not available if CDF provided");
      }else{
        value = _cdf_spline.inverseMarginal(f, dimension);
      }
    }else
      throwError("BasicMultiDimensionalInverseWeight Distribution error: CDF value for inverse marginal distribution is above 1.0");

    return value;
  }

<<<<<<< HEAD
  double marginal(double x, int dimension){
=======
  double marginal(double x, int dimension)
    /**
     * Method to get the margina cdf give the dimension id
     * and the value x
     * @ In, double, x, the parameter value
     * @ In, int, dimension, the dimension id
     * @ Out, double, value, the marginal CDF value at x for dim dimension
     */
    {
>>>>>>> dff643ba
        double value=0.0;
        if (_cdf_provided){
            throwError("BasicMultiDimensionalInverseWeight Distribution error: marginal calculation not available if CDF provided");
        }else{
            value = _cdf_spline.marginal(x, dimension);
        }
        return value;
    }

  int
  returnDimensionality()
  {
    return _interpolator.returnDimensionality();
  }

  double returnUpperBound(int dimension){
   /**
    * this function returns the upper bound of the distribution for a particular dimension
    */
    return _interpolator.returnUpperBound(dimension);
  }

  double returnLowerBound(int dimension){
    /**
     * this function returns the lower bound of the distribution for a particular dimension
     */
    return _interpolator.returnLowerBound(dimension);
  }

protected:
  InverseDistanceWeighting  _interpolator;
  BasicMultiDimensionalCartesianSpline  _cdf_spline;
  bool _cdf_provided;
};

#endif /* DISTRIBUTION_ND_INVERSE_WEIGHT_H */<|MERGE_RESOLUTION|>--- conflicted
+++ resolved
@@ -184,9 +184,6 @@
     return value;
   }
 
-<<<<<<< HEAD
-  double marginal(double x, int dimension){
-=======
   double marginal(double x, int dimension)
     /**
      * Method to get the margina cdf give the dimension id
@@ -196,7 +193,6 @@
      * @ Out, double, value, the marginal CDF value at x for dim dimension
      */
     {
->>>>>>> dff643ba
         double value=0.0;
         if (_cdf_provided){
             throwError("BasicMultiDimensionalInverseWeight Distribution error: marginal calculation not available if CDF provided");
