--- conflicted
+++ resolved
@@ -27,22 +27,16 @@
 from .GeneticAlgorithm import GeneticAlgorithm
 
 """
- Interface Dictionary (factory) (private)
+  Interface Dictionary (factory) (private)
 """
 # This machinery will automatically populate the "knownTypes" given the
 # imports defined above.
 __base = 'Optimizer'
 __interFaceDict = {}
 
-<<<<<<< HEAD
-__interFaceDict['GradientDescent'           ] = GradientDescent
-__interFaceDict['SimulatedAnnealing'        ] = SimulatedAnnealing
-__interFaceDict['GeneticAlgorithm'          ] = GeneticAlgorithm
-=======
 __interFaceDict['GradientDescent'   ] = GradientDescent
 __interFaceDict['SimulatedAnnealing'] = SimulatedAnnealing
 __interFaceDict['GeneticAlgorithm']   = GeneticAlgorithm
->>>>>>> 2ad0fb43
 __knownTypes = list(__interFaceDict.keys())
 
 def knownTypes():
