# Copyright 2017 Battelle Energy Alliance, LLC
#
# Licensed under the Apache License, Version 2.0 (the "License");
# you may not use this file except in compliance with the License.
# You may obtain a copy of the License at
#
# http://www.apache.org/licenses/LICENSE-2.0
#
# Unless required by applicable law or agreed to in writing, software
# distributed under the License is distributed on an "AS IS" BASIS,
# WITHOUT WARRANTIES OR CONDITIONS OF ANY KIND, either express or implied.
# See the License for the specific language governing permissions and
# limitations under the License.
"""
  Simulated Annealing class for global optimization.

  Created Feb,20,2020
  @author: Mohammad Abdo

  References
    ----------
    .. [1] Tsallis C. Possible generalization of Boltzmann-Gibbs
        statistics. Journal of Statistical Physics, 52, 479-487 (1998).
    .. [2] Tsallis C, Stariolo DA. Generalized Simulated Annealing.
        Physica A, 233, 395-406 (1996).
    .. [3] Xiang Y, Sun DY, Fan W, Gong XG. Generalized Simulated
        Annealing Algorithm and Its Application to the Thomson Model.
        Physics Letters A, 233, 216-220 (1997).
    .. [4] Xiang Y, Gong XG. Efficiency of Generalized Simulated
        Annealing. Physical Review E, 62, 4473 (2000).
    .. [5] Xiang Y, Gubian S, Suomela B, Hoeng J. Generalized
        Simulated Annealing for Efficient Global Optimization: the GenSA
        Package for R. The R Journal, Volume 5/1 (2013).
    .. [6] Mullen, K. Continuous Global Optimization in R. Journal of
        Statistical Software, 60(6), 1 - 45, (2014). DOI:10.18637/jss.v060.i06
"""
#External Modules------------------------------------------------------------------------------------
import numpy as np
import abc
import math
import matplotlib.pyplot as plt
from collections import deque, defaultdict
#External Modules End--------------------------------------------------------------------------------

#Internal Modules------------------------------------------------------------------------------------
from utils import utils, randomUtils, InputData, InputTypes, mathUtils
#from BaseClasses import BaseType
#from Assembler import Assembler
from .Sampled import Sampled
from .stepManipulators import knownTypes as stepKnownTypes
from .stepManipulators import returnInstance as stepReturnInstance
from .stepManipulators import returnClass as stepReturnClass
from .stepManipulators import NoConstraintResolutionFound
from .acceptanceConditions import knownTypes as acceptKnownTypes
from .acceptanceConditions import returnInstance as acceptReturnInstance
from .acceptanceConditions import returnClass as acceptReturnClass
#Internal Modules End--------------------------------------------------------------------------------
# utility function for defaultdict
def giveZero():
  """
    Utility function for defaultdict to 0
    @ In, None
    @ Out, giveZero, int, zero
  """
  return 0

class SimulatedAnnealing(Sampled):
  """
  This class performs simulated annealing optimization
  """
  convergenceOptions = ['objective','temperature']   # relative change in objective value and absolute temperature respectively
  coolingOptions = ['linear','exponential','fast','veryfast','cauchy','boltzmann']
  ##########################
  # Initialization Methods #
  ##########################
  @classmethod
  def getInputSpecification(cls):
    """
      Method to get a reference to a class that specifies the input data for class cls.
      @ In, cls, the class for which we are retrieving the specification
      @ Out, inputSpecification, InputData.ParameterInput, class to use for specifying input of cls.
    """
    specs = super(SimulatedAnnealing, cls).getInputSpecification()
    # initialization: add sampling-based options
    whenSolnExpEnum = InputTypes.makeEnumType('whenWriteEnum', 'whenWriteType', ['final', 'every'])
    init = specs.getSub('samplerInit')
    specs.addSub(init)
    limit = InputData.parameterInputFactory('limit', contentType=InputTypes.IntegerType)
    write = InputData.parameterInputFactory('writeSteps', contentType=whenSolnExpEnum)
    init.addSub(limit)
    init.addSub(write)

    # acceptance conditions
    accept = InputData.parameterInputFactory('acceptance', strictMode=True)
    specs.addSub(accept)
    ## common options to all acceptanceCondition descenders
    ## TODO
    ## get specs for each acceptanceCondition subclass, and add them to this class's options
    for option in acceptKnownTypes():
      subSpecs = acceptReturnClass(option, cls).getInputSpecification()
      accept.addSub(subSpecs)

    # convergence
    conv = InputData.parameterInputFactory('convergence', strictMode=True)
    specs.addSub(conv)
    for name in cls.convergenceOptions:
      conv.addSub(InputData.parameterInputFactory(name, contentType=InputTypes.FloatType))
    conv.addSub(InputData.parameterInputFactory('persistence', contentType=InputTypes.IntegerType))

    # Cooling Schedule
    coolingSchedule = InputData.parameterInputFactory('coolingSchedule',contentType=InputTypes.StringType)
    specs.addSub(coolingSchedule)
    for cooling in cls.coolingOptions:
      coolingSchedule.addSub(InputData.parameterInputFactory(cooling,contentType=InputTypes.StringType))

    return specs

  def __init__(self):
    Sampled.__init__(self)
    self._convergenceCriteria = defaultdict(giveZero) # names and values for convergence checks
    self._stepHistory = {}         # {'magnitude': size, 'versor': direction} for step
    self._acceptHistory = {}       # acceptability
    self._stepRecommendations = {} # by traj, if a 'cut' or 'grow' is recommended else None
    self._acceptRerun = {}         # by traj, if True then override accept for point rerun
    self._convergenceInfo = {}     # by traj, the persistence and convergence information for most recent opt
    self._requiredPersistence = 0  # consecutive persistence required to mark convergence
    self._stepInstance = None      # instance of StepManipulator
    self._acceptInstance = None    # instance of AcceptanceCondition
    self._stepCounter = {}         # step counter, int
    self.T0 = None                 # initial temperature
    self.T = None                  # current temperature
    # np.random.seed(42) # TODO remove this

  def handleInput(self, paramInput):
    """
      Read input specs
      @ In, paramInput, InputData.ParameterInput, parameter specs interpreted
      @ Out, None
    """
    Sampled.handleInput(self, paramInput)
    # Convergence Criterion
    convNode = paramInput.findFirst('convergence')
    if convNode is not None:
      for sub in convNode.subparts:
        if sub.getName() == 'persistence':
          self._requiredPersistence = sub.value
        else:
          self._convergenceCriteria[sub.name] = sub.value
    if not self._convergenceCriteria:
      self.raiseAWarning('No convergence criteria given; using defaults.')
      self._convergenceCriteria['objective'] = 1e-6
    # same point is ALWAYS a criterion
    self._convergenceCriteria['samePoint'] = 1e-16 #
    # Cooling Schedule
    coolingNode = paramInput.findFirst('coolingSchedule')
    if coolingNode is None:
      self._coolingMethod = 'exponential'
    else:
      self._coolingMethod = coolingNode.value

  def initialize(self, externalSeeding=None, solutionExport=None):
    """
      This function should be called every time a clean optimizer is needed. Called before takeAstep in <Step>
      @ In, externalSeeding, int, optional, external seed
      @ In, solutionExport, DataObject, optional, a PointSet to hold the solution
      @ Out, None
    """
    Sampled.initialize(self, externalSeeding=externalSeeding, solutionExport=solutionExport)
    self.info = {}
    for var in self.toBeSampled:
      self.info['amp_'+var] = None
      self.info['delta_'+var] = None
    self._acceptInstance.initialize()
    # queue up the first run for each trajectory
    for traj, init in enumerate(self._initialValues):
      self._submitRun(init,traj,self._stepCounter[traj])

  def initializeTrajectory(self, traj=None):
    """
      Handles the generation of a trajectory.
      @ In, traj, int, optional, label to use
      @ Out, traj, int, new trajectory number
    """
    traj = Sampled.initializeTrajectory(self)
    self._stepHistory[traj] = deque(maxlen=self._maxHistLen)
    self._acceptHistory[traj] = deque(maxlen=self._maxHistLen)
    self._stepRecommendations[traj] = None
    self._acceptRerun[traj] = False
    self._convergenceInfo[traj] = {'persistence': 0}
    for criteria in self._convergenceCriteria:
      self._convergenceInfo[traj][criteria] = False
    return traj

  def _submitRun(self, point, traj, step, moreInfo=None):
    """
      Submits a single run with associated info to the submission queue
      @ In, point, dict, point to submit
      @ In, traj, int, trajectory identifier
      @ In, step, int, iteration number identifier
      @ In, moreInfo, dict, optional, additional run-identifying information to track
      @ Out, None
    """
    info = {}
    if moreInfo is not None:
      info.update(moreInfo)
    info.update({'traj': traj,
                  'step': step
                })
    # NOTE: explicit constraints have been checked before this!
    self.raiseADebug('Adding run to queue: {} | {}'.format(point, info))
    self._submissionQueue.append((point, info))
  # END queuing Runs
  # * * * * * * * * * * * * * * * *

  ###############
  # Run Methods #
  ###############
  def _useRealization(self, info, rlz):
    """
      Used to feedback the collected runs into actionable items within the sampler.
      @ In, info, dict, identifying information about the realization
      @ In, rlz, dict, realized realization
      @ In, optVal, float, value of objective variable (corrected for min/max)
      @ Out, None
    """
    traj = info['traj']
    #self._stepCounter[traj] += 1
<<<<<<< HEAD
    info['optVal'] = rlz[self._objectiveVar]
    self._resolveNewOptPoint(traj, rlz, rlz[self._objectiveVar], info)
    if self._stepTracker[traj]['opt'] == None:
=======
    info['optVal'] = optVal
    self._resolveNewOptPoint(traj, rlz, optVal, info)
    if self._stepTracker[traj]['opt'] == None: # If rejected
>>>>>>> dffccb91
      # revert to the last accepted point
      rlz = self._optPointHistory[traj][-1][0]
      info = self._optPointHistory[traj][-1][1]
      info['step'] = self._stepCounter[traj]
      optVal = rlz[self._objectiveVar]
<<<<<<< HEAD
    # self._stepCounter[traj] += 1
    fraction = self._stepCounter[traj]/self.limit
    currentPoint = self._collectOptPoint(rlz)
    self.T0 = self._temperature(fraction)
    self.T = self._coolingSchedule(self._stepCounter[traj],self.T0, self._coolingMethod, alpha = 0.94, beta = 0.1,d=1.0)
=======
    #self._stepCounter[traj] += 1
    fraction = self._stepCounter[traj]/self.limit
    currentPoint = self._collectOptPoint(rlz)
    self.T0 = self._temperature(fraction)
    self.T = self._coolingSchedule(self._stepCounter[traj],self.T0, self._coolingMethod, alpha = 0.94, beta = 0.1,d=10)
>>>>>>> dffccb91
    if traj in self._activeTraj:
      newPoint = self._nextNeighbour(rlz,fraction)
      # check new opt point against constraints
      try:
        suggested, modded = self._handleExplicitConstraints(newPoint, currentPoint, 'opt')
      except NoConstraintResolutionFound:
        # we've tried everything, but we just can't hack it
        self.raiseAMessage('Optimizer "{}" trajectory {} was unable to continue due to functional or boundary constraints.'
                          .format(self.name, traj))
        self._closeTrajectory(traj, 'converge', 'no constraint resolution', newPoint[self._objectiveVar])
        return
      self._submitRun(suggested, traj, self._stepCounter[traj])

  # * * * * * * * * * * * * * * * *
  # Convergence Checks
  # Note these names need to be formatted according to checkConvergence check!
  convFormat = ' ... {name:^12s}: {conv:5s}, {got:1.2e} / {req:1.2e}'

  # NOTE checkConvSamePoint has a different call than the others
  # should this become an informational dict that can be passed to any of them?

  def checkConvergence(self, traj, new, old):
    """
      Check for trajectory convergence
      @ In, traj, int, trajectory to consider
      @ Out, None? FIXME
    """
    convs = {}
    for conv in self._convergenceCriteria:
      # special treatment for same point check
      if conv == 'samePoint':
        convs[conv] = self._checkConvSamePoint(new, old)
        continue
      # fix capitalization for RAVEN standards
      fName = conv[:1].upper() + conv[1:]
      # get function from lookup
      f = getattr(self, '_checkConv{}'.format(fName))
      # check convergence function
      okay = f(traj)
      # store and update
      convs[conv] = okay
    return any(convs.values()), convs

  def _checkConvSamePoint(self, new, old):
    """
      Checks for a repeated same point
      @ In, new, dict, new opt point
      @ In, old, dict, old opt point
      @ Out, converged, bool, convergence state
    """
    # TODO diff within tolerance? Exactly equivalent seems good for now
    same = list(new[var] == old[var] for var in self.toBeSampled)
    converged = all(same)
    self.raiseADebug(self.convFormat.format(name='same point',
                                            conv=str(converged),
                                            got=sum(same),
                                            req=len(same)))
    return converged

  def _checkForImprovement(self, new, old):
    """
      Determine if the new value is sufficient improved over the old.
      @ In, new, float, new optimization value
      @ In, old, float, previous optimization value
      @ Out, improved, bool, True if "sufficiently" improved or False if not.
    """
    pass

  def _checkAcceptability(self, traj, opt):
    """
      Check if new opt point is acceptably better than the old one
      @ In, traj, int, identifier
      @ In, opt, dict, new opt point
      @ In, optVal, float, new optimization value
      @ Out, acceptable, str, acceptability condition for point
      @ Out, old, dict, old opt point
    """
    # Check acceptability
    # NOTE: if self._optPointHistory[traj]: -> faster to use "try" for all but the first time
    try:
      old, _ = self._optPointHistory[traj][-1]
      oldVal = old[self._objectiveVar]
      # check if same point
      self.raiseADebug(' ... change: {d: 1.3e} new objective: {n: 1.6e} old objective: {o: 1.6e}'
                      .format(d=opt[self._objectiveVar]-oldVal, o=oldVal, n=opt[self._objectiveVar]))
      # if this is an opt point rerun, accept it without checking.
      if self._acceptRerun[traj]:
        acceptable = 'rerun'
        self._acceptRerun[traj] = False
        #self._stepRecommendations[traj] = 'shrink' # FIXME how much do we really want this?
      elif all(opt[var] == old[var] for var in self.toBeSampled):
        # this is the classic "same point" trap; we accept the same point, and check convergence later
        acceptable = 'accepted'
      else:
        if self._acceptabilityCriterion(oldVal,opt[self._objectiveVar])>randomUtils.random(dim=1, samples=1): # TODO replace it back
          acceptable = 'accepted'
          # self._stepCounter[traj] +=1
        else:
          #acceptable = self._checkForImprovement(opt[self._objectiveVar], oldVal) DO I NEED THIS HERE?!
          acceptable = 'rejected'
    except IndexError:
      # if first sample, simply assume it's better!
      acceptable = 'first'
      old = None
    self._acceptHistory[traj].append(acceptable)
    self.raiseADebug(' ... {a}!'.format(a=acceptable))
    return acceptable, old

  def _acceptabilityCriterion(self,currentObjective,newObjective):
    """
      Check if new opt point is acceptably better than the old one
      @ In, currentObjective, float, the current value of the objective function (i.e., current energy)
      @ In, newObjective, float, the value of the objective function at the new candidate
      @ Out, Prob, float, the acceptance probability
    """
    # Boltzman Constant
    kB = 1 #1.380657799e-23 # or 1
    if self.T0 == None:
      self.T0 = 1e4
    if self.T == None:
      self.T = self.T0

    if newObjective <= currentObjective:
      prob = 1
    else:
      deltaE = newObjective - currentObjective
      # prob = 1/(1+np.exp(deltaE/(kB * self.T)))
      prob = np.exp(-deltaE/(kB * self.T))
    return prob

  def _updateConvergence(self, traj, new, old, acceptable):
    """
      Updates convergence information for trajectory
      @ In, traj, int, identifier
      @ In, acceptable, str, condition of point
      @ Out, converged, bool, True if converged on ANY criteria
    """
    ## NOTE we have multiple "if acceptable" trees here, as we need to update soln export regardless
    if acceptable == 'accepted':
      self.raiseADebug('Convergence Check for Trajectory {}:'.format(traj))
      # check convergence
      converged, convDict = self.checkConvergence(traj, new, old)
    else:
      converged = False
      convDict = dict((var, False) for var in self._convergenceInfo[traj])
    self._convergenceInfo[traj].update(convDict)
    return converged

  def _checkConvObjective(self, traj):
    """
      Checks the change in objective for convergence
      @ In, traj, int, trajectory identifier
      @ Out, converged, bool, convergence state
    """
    if len(self._optPointHistory[traj]) < 2:
      return False
    o1, _ = self._optPointHistory[traj][-1]
    o2, _ = self._optPointHistory[traj][-2]
    delta = o2[self._objectiveVar]-o1[self._objectiveVar]
    converged = abs(delta) < self._convergenceCriteria['objective']
    self.raiseADebug(self.convFormat.format(name='objective',
                                            conv=str(converged),
                                            got=delta,
                                            req=self._convergenceCriteria['objective']))
    return converged

  def _checkConvTemperature(self, traj):
    """
      Checks temperature for the current state for convergence
      @ In, traj, int, trajectory identifier
      @ Out, converged, bool, convergence state
    """
    converged = self.T <= self._convergenceCriteria['temperature']
    self.raiseADebug(self.convFormat.format(name='temperature',
                                            conv=str(converged),
                                            got=self.T,
                                            req=self._convergenceCriteria['temperature']))
    return converged

  def _updatePersistence(self, traj, converged, optVal):
    """
      Update persistence tracking state variables
      @ In, traj, identifier
      @ In, converged, bool, convergence check result
      @ In, optVal, float, new optimal value
      @ Out, None
    """
    # update persistence
    if converged:
      self._convergenceInfo[traj]['persistence'] += 1
      self.raiseADebug('Trajectory {} has converged successfully {} time(s)!'.format(traj, self._convergenceInfo[traj]['persistence']))
      if self._convergenceInfo[traj]['persistence'] >= self._requiredPersistence:
        self._closeTrajectory(traj, 'converge', 'converged', optVal)
    else:
      self._convergenceInfo[traj]['persistence'] = 0
      self.raiseADebug('Resetting convergence for trajectory {}.'.format(traj))

  def _updateSolutionExport(self, traj, rlz, acceptable):
    """
      Prints information to the solution export.
      @ In, traj, int, trajectory which should be written
      @ In, rlz, dict, collected point
      @ In, acceptable, bool, acceptability of opt point
      @ Out, None
    """
    # FIXME abstract this for Sampled base class!!
    denormed = self.denormalizeData(rlz)
    # meta variables
    solution = {'iteration': self._stepCounter[traj],
                'trajID': traj,
                'Temp': self.T,
                'accepted': acceptable,
                'fraction': self._stepCounter[traj]/self.limit
                }
    for key, val in self._convergenceInfo[traj].items():
      solution['conv_{}'.format(key)] = val
    # variables, objective function, constants, etc
    solution[self._objectiveVar] = rlz[self._objectiveVar]
    for var in self.toBeSampled:
      solution[var] = denormed[var]
      solution['amp_'+var] = self.info['amp_'+var]
      solution['delta_'+var] = self.info['delta_'+var]
    for var, val in self.constants.items():
      solution[var] = val
    for var in self.dependentSample:
      solution[var] = rlz[var]
    # format rlz for dataobject
    solution = dict((var, np.atleast_1d(val)) for var, val in solution.items())
    self._solutionExport.addRealization(solution)

  def _rejectOptPoint(self, traj, info, old):
    """
      Having rejected the suggested opt point, take actions so we can move forward
      @ In, traj, int, identifier
      @ In, info, dict, meta information about the opt point
      @ In, old, dict, previous optimal point (to resubmit)
    """
    # cancel grad runs
    self._cancelAssociatedJobs(info['traj'], step=info['step'])
    #self._stepTracker[traj]['opt'] = None
    ## what do do if a point is rejected?
    # TODO user option to EITHER rerun opt point OR cut step!
    # initialize a new step
    self._initializeStep(traj)
    #self._acceptRerun[traj] = True
<<<<<<< HEAD
=======
    #fraction = self._stepCounter[traj]/self.limit
    #self._nextNeighbour(old,fraction)
>>>>>>> dffccb91
  # END resolving potential opt points
  # * * * * * * * * * * * * * * * *

  def _applyFunctionalConstraints(self, suggested, previous):
    """
      fixes functional constraints of variables in "point" -> DENORMED point expected!
      @ In, suggested, dict, potential point to apply constraints to
      @ In, previous, dict, previous opt point in consideration
      @ Out, point, dict, adjusted variables
      @ Out, modded, bool, whether point was modified or not
    """
    # ## TODO: right now I do not handle functional Constraints
    # point = suggested
    # modded = False
    # return point, modded

    # assume no modifications until proved otherwise
    modded = False
<<<<<<< HEAD
    return point, modded
    
    # assume no modifications until proved otherwise
    modded = False
=======
>>>>>>> dffccb91
    # are we violating functional constraints?
    passFuncs = self._checkFunctionalConstraints(self.denormalizeData(suggested))
    # while in violation of constraints ...
    info = {'minStepSize': self._convergenceCriteria.get('stepSize', 1e-10)} # TODO why 1e-10?
    tries = 500
    while not passFuncs:
      modded = True
      #  try to find new acceptable point
      denormed = self.denormalizeData(suggested)
      ### DEBUGG the following lines will add constraint search attempts to the solution export.
      # rlz = {'trajID': 0,
      #        'x': denormed['x'],
      #        'y': denormed['y'],
      #        'ans': 1 - tries / 100,
      #        'stepSize': 9999,
      #        'iteration': 9999,
      #        'accepted': 'search',
      #        'conv_gradient': 0,
      #       }
      # rlz = dict((key, np.atleast_1d(val)) for key, val in rlz.items())
      # self._solutionExport.addRealization(rlz)
      ### END DEBUGG
      suggested, modStepSize, info = self._stepInstance.fixConstraintViolations(suggested, previous, info)
      denormed = self.denormalizeData(suggested)
      self.raiseADebug(' ... suggested norm step {:1.2e}, new opt {}'.format(modStepSize, denormed))
      passFuncs = self._checkFunctionalConstraints(denormed)
      tries -= 1
      if tries == 0:
        self.raiseAnError(NotImplementedError, 'No acceptable point findable! Now what?')
    return suggested, modded

  ###########
  # Utility Methods #
  ###########
  def _temperature(self, fraction):
    return max(0.01,min(1,1-fraction))

  def _coolingSchedule(self, iter, T0, type='exponential', alpha = 0.94, beta = 0.1,d=1.0):
    """TODO write the math here"""
    if T0 == None:
      T0 = 1e4
    if type == 'linear':
      return T0 - iter * beta
    elif type == 'exponential':
      return alpha ** iter * T0
    elif type == 'boltzmann':
      return T0/(np.log10(iter + d))
    elif type == 'fast':
      return np.exp(-iter) * T0
    elif type == 'cauchy':
      return T0/(iter + d)
    else:
      raise NotImplementedError('cooling schedule type not implemented.')

  def _nextNeighbour(self, rlz,fraction=1,alpha = 0.94):
    """ Perturb x to find the next random neighbour
        for linear  and exponential cooling:
        .. math::

            fraction = \\frac{iter}{Limit}

            amp = 1-fraction

            delta = \\frac{-amp}{2} + amp * r
        where :math: `r \sim \mathcal{U}(0,1)`

        for boltzmann cooling:
        .. math::

            amp = min(np.sqrt(T), \\frac{1}{3*alpha}

            delta = r * alpha * amp

        where :math: `r \\sim \\mathcal{N}(0,1)`

        for fast cooling:
        .. math::

            amp = r

            delta = sign(amp-0.5)*T*((1+\\frac{1.0}{T})^{\\abs{2*amp-1}-1.0)

        where :math: `r \\sim \\mathcal{U}(0,1)`

        for cauchy cooling:
        .. math::

            amp = r

            delta = alpha * T * tan(amp)

        where :math: `r \\sim \\mathcal{U}(-\\pi,\\pi)`
    """

    nextNeighbour = {}
    if self._coolingMethod in ['linear' , 'exponential']:
      amp = ((fraction)**-1) / 20
<<<<<<< HEAD
      r = randomUtils.random(dim=len(self.toBeSampled.keys()), samples=1)
=======
      r = np.random.random(len(self.toBeSampled.keys())) #randomUtils.random(dim=len(self.toBeSampled.keys()), samples=1)
>>>>>>> dffccb91
      delta = (-amp/2.)+ amp * r
    elif self._coolingMethod == 'boltzmann':
      amp = min(np.sqrt(self.T), 1/3.0/alpha)
      delta =  randomUtils.randomNormal(dim=len(self.toBeSampled.keys()), samples=1)*alpha*amp
    elif self._coolingMethod == 'fast':
      amp = randomUtils.random(dim=1, samples=1)
      T = self.T
      delta = np.sign(amp-0.5)*T*((1+1.0/T)**abs(2*amp-1)-1.0)
    elif self._coolingMethod == 'cauchy':
      amp = (np.pi - (-np.pi))*randomUtils.random(dim=len(self.toBeSampled.keys()), samples=1)-np.pi #(dim=1, samples=1)
      delta = alpha*self.T*np.tan(amp)
    for i,var in enumerate(self.toBeSampled.keys()):
      nextNeighbour[var] = rlz[var] + delta[i]
      self.info['amp_'+var] = amp
      self.info['delta_'+var] = delta[i]
    self.info['fraction'] = fraction
    return nextNeighbour

  ##############
  # Destructor #
  ##############
  def __del__(self):
    print('simulatedAnnealing() has been destroyed')<|MERGE_RESOLUTION|>--- conflicted
+++ resolved
@@ -225,33 +225,19 @@
     """
     traj = info['traj']
     #self._stepCounter[traj] += 1
-<<<<<<< HEAD
     info['optVal'] = rlz[self._objectiveVar]
     self._resolveNewOptPoint(traj, rlz, rlz[self._objectiveVar], info)
     if self._stepTracker[traj]['opt'] == None:
-=======
-    info['optVal'] = optVal
-    self._resolveNewOptPoint(traj, rlz, optVal, info)
-    if self._stepTracker[traj]['opt'] == None: # If rejected
->>>>>>> dffccb91
       # revert to the last accepted point
       rlz = self._optPointHistory[traj][-1][0]
       info = self._optPointHistory[traj][-1][1]
       info['step'] = self._stepCounter[traj]
       optVal = rlz[self._objectiveVar]
-<<<<<<< HEAD
     # self._stepCounter[traj] += 1
     fraction = self._stepCounter[traj]/self.limit
     currentPoint = self._collectOptPoint(rlz)
     self.T0 = self._temperature(fraction)
     self.T = self._coolingSchedule(self._stepCounter[traj],self.T0, self._coolingMethod, alpha = 0.94, beta = 0.1,d=1.0)
-=======
-    #self._stepCounter[traj] += 1
-    fraction = self._stepCounter[traj]/self.limit
-    currentPoint = self._collectOptPoint(rlz)
-    self.T0 = self._temperature(fraction)
-    self.T = self._coolingSchedule(self._stepCounter[traj],self.T0, self._coolingMethod, alpha = 0.94, beta = 0.1,d=10)
->>>>>>> dffccb91
     if traj in self._activeTraj:
       newPoint = self._nextNeighbour(rlz,fraction)
       # check new opt point against constraints
@@ -497,11 +483,6 @@
     # initialize a new step
     self._initializeStep(traj)
     #self._acceptRerun[traj] = True
-<<<<<<< HEAD
-=======
-    #fraction = self._stepCounter[traj]/self.limit
-    #self._nextNeighbour(old,fraction)
->>>>>>> dffccb91
   # END resolving potential opt points
   # * * * * * * * * * * * * * * * *
 
@@ -520,43 +501,7 @@
 
     # assume no modifications until proved otherwise
     modded = False
-<<<<<<< HEAD
     return point, modded
-    
-    # assume no modifications until proved otherwise
-    modded = False
-=======
->>>>>>> dffccb91
-    # are we violating functional constraints?
-    passFuncs = self._checkFunctionalConstraints(self.denormalizeData(suggested))
-    # while in violation of constraints ...
-    info = {'minStepSize': self._convergenceCriteria.get('stepSize', 1e-10)} # TODO why 1e-10?
-    tries = 500
-    while not passFuncs:
-      modded = True
-      #  try to find new acceptable point
-      denormed = self.denormalizeData(suggested)
-      ### DEBUGG the following lines will add constraint search attempts to the solution export.
-      # rlz = {'trajID': 0,
-      #        'x': denormed['x'],
-      #        'y': denormed['y'],
-      #        'ans': 1 - tries / 100,
-      #        'stepSize': 9999,
-      #        'iteration': 9999,
-      #        'accepted': 'search',
-      #        'conv_gradient': 0,
-      #       }
-      # rlz = dict((key, np.atleast_1d(val)) for key, val in rlz.items())
-      # self._solutionExport.addRealization(rlz)
-      ### END DEBUGG
-      suggested, modStepSize, info = self._stepInstance.fixConstraintViolations(suggested, previous, info)
-      denormed = self.denormalizeData(suggested)
-      self.raiseADebug(' ... suggested norm step {:1.2e}, new opt {}'.format(modStepSize, denormed))
-      passFuncs = self._checkFunctionalConstraints(denormed)
-      tries -= 1
-      if tries == 0:
-        self.raiseAnError(NotImplementedError, 'No acceptable point findable! Now what?')
-    return suggested, modded
 
   ###########
   # Utility Methods #
@@ -624,11 +569,7 @@
     nextNeighbour = {}
     if self._coolingMethod in ['linear' , 'exponential']:
       amp = ((fraction)**-1) / 20
-<<<<<<< HEAD
       r = randomUtils.random(dim=len(self.toBeSampled.keys()), samples=1)
-=======
-      r = np.random.random(len(self.toBeSampled.keys())) #randomUtils.random(dim=len(self.toBeSampled.keys()), samples=1)
->>>>>>> dffccb91
       delta = (-amp/2.)+ amp * r
     elif self._coolingMethod == 'boltzmann':
       amp = min(np.sqrt(self.T), 1/3.0/alpha)
