"""
Module where the base class and the specialization of different type of Model are
"""
#for future compatibility with Python 3--------------------------------------------------------------
from __future__ import division, print_function, unicode_literals, absolute_import
import warnings
warnings.simplefilter('default',DeprecationWarning)
#End compatibility block for Python 3----------------------------------------------------------------

#External Modules------------------------------------------------------------------------------------
import os
import copy
import shutil
import numpy as np
import abc
import sys
import importlib
import inspect
import atexit
import time
import threading
#External Modules End--------------------------------------------------------------------------------

#Internal Modules------------------------------------------------------------------------------------
from BaseClasses import BaseType
from Assembler import Assembler
import SupervisedLearning
import CustomCommandExecuter
import utils
import mathUtils
import TreeStructure
import Files
import InputData
import PostProcessors
#Internal Modules End--------------------------------------------------------------------------------


class Model(utils.metaclass_insert(abc.ABCMeta,BaseType),Assembler):
  """
    A model is something that given an input will return an output reproducing some physical model
    it could as complex as a stand alone code, a reduced order model trained somehow or something
    externally build and imported by the user
  """
  @classmethod
  def getInputSpecification(cls):
    """
      Method to get a reference to a class that specifies the input data for
      class cls.
      @ In, cls, the class for which we are retrieving the specification
      @ Out, inputSpecification, InputData.ParameterInput, class to use for
        specifying input of cls.
    """
    inputSpecification = super(Model, cls).getInputSpecification()
    inputSpecification.addParam("subType", InputData.StringType, True)

    return inputSpecification

  validateDict                  = {}
  validateDict['Input'  ]       = []
  validateDict['Output' ]       = []
  validateDict['Sampler']       = []
  validateDict['Optimizer']     = []
  testDict                      = {}
  testDict                      = {'class':'','type':[''],'multiplicity':0,'required':False}
  #FIXME: a multiplicity value is needed to control role that can have different class
  #the possible inputs
  validateDict['Input'].append(testDict.copy())
  validateDict['Input'  ][0]['class'       ] = 'DataObjects'
  validateDict['Input'  ][0]['type'        ] = ['PointSet','HistorySet']
  validateDict['Input'  ][0]['required'    ] = False
  validateDict['Input'  ][0]['multiplicity'] = 'n'
  validateDict['Input'].append(testDict.copy())
  validateDict['Input'  ][1]['class'       ] = 'Files'
  # FIXME there's lots of types that Files can be, so until XSD replaces this, commenting this out
  #validateDict['Input'  ][1]['type'        ] = ['']
  validateDict['Input'  ][1]['required'    ] = False
  validateDict['Input'  ][1]['multiplicity'] = 'n'
  #the possible outputs
  validateDict['Output'].append(testDict.copy())
  validateDict['Output' ][0]['class'       ] = 'DataObjects'
  validateDict['Output' ][0]['type'        ] = ['PointSet','HistorySet']
  validateDict['Output' ][0]['required'    ] = False
  validateDict['Output' ][0]['multiplicity'] = 'n'
  validateDict['Output'].append(testDict.copy())
  validateDict['Output' ][1]['class'       ] = 'Databases'
  validateDict['Output' ][1]['type'        ] = ['HDF5']
  validateDict['Output' ][1]['required'    ] = False
  validateDict['Output' ][1]['multiplicity'] = 'n'
  validateDict['Output'].append(testDict.copy())
  validateDict['Output' ][2]['class'       ] = 'OutStreams'
  validateDict['Output' ][2]['type'        ] = ['Plot','Print']
  validateDict['Output' ][2]['required'    ] = False
  validateDict['Output' ][2]['multiplicity'] = 'n'
  #the possible samplers
  validateDict['Sampler'].append(testDict.copy())
  validateDict['Sampler'][0]['class'       ] ='Samplers'
  validateDict['Sampler'][0]['required'    ] = False
  validateDict['Sampler'][0]['multiplicity'] = 1
  validateDict['Sampler'][0]['type']         = ['MonteCarlo',
                                                'DynamicEventTree',
                                                'Stratified',
                                                'Grid',
                                                'LimitSurfaceSearch',
                                                'AdaptiveDynamicEventTree',
                                                'FactorialDesign',
                                                'ResponseSurfaceDesign',
                                                'SparseGridCollocation',
                                                'AdaptiveSparseGrid',
                                                'Sobol',
                                                'AdaptiveSobol',
                                                'EnsembleForward',
                                                'CustomSampler']
  validateDict['Optimizer'].append(testDict.copy())
  validateDict['Optimizer'][0]['class'       ] ='Optimizers'
  validateDict['Optimizer'][0]['required'    ] = False
  validateDict['Optimizer'][0]['multiplicity'] = 1
  validateDict['Optimizer'][0]['type']         = ['SPSA']

  @classmethod
  def generateValidateDict(cls):
    """
      This method generate a independent copy of validateDict for the calling class
      @ In, None
      @ Out, None
    """
    cls.validateDict = copy.deepcopy(Model.validateDict)

  @classmethod
  def specializeValidateDict(cls):
    """
      This method should be overridden to describe the types of input accepted with a certain role by the model class specialization
      @ In, None
      @ Out, None
    """
    raise NotImplementedError('The class '+str(cls.__name__)+' has not implemented the method specializeValidateDict')

  @classmethod
  def localValidateMethod(cls,who,what):
    """
      This class method is called to test the compatibility of the class with its possible usage
      @ In, who, string, a string identifying the what is the role of what we are going to test (i.e. input, output etc)
      @ In, what, string, a list (or a general iterable) that will be playing the 'who' role
      @ Out, None
    """
    #counting successful matches
    if who not in cls.validateDict.keys(): raise IOError('The role '+str(who)+' does not exist in the class '+str(cls))
    for myItemDict in cls.validateDict[who]: myItemDict['tempCounter'] = 0
    for anItem in what:
      anItem['found'] = False
      for tester in cls.validateDict[who]:
        if anItem['class'] == tester['class']:
          if anItem['class']=='Files': #FIXME Files can accept any type, including None.
            tester['tempCounter']+=1
            anItem['found']=True
            break
          else:
            if anItem['type'] in tester['type']:
              tester['tempCounter'] +=1
              anItem['found']        = True
              break
    #testing if the multiplicity of the argument is correct
    for tester in cls.validateDict[who]:
      if tester['required']==True:
        if tester['multiplicity']=='n' and tester['tempCounter']<1:
          raise IOError('The number of times class = '+str(tester['class'])+' type= ' +str(tester['type'])+' is used as '+str(who)+' is improper. At least one object must be present!')
      if tester['multiplicity']!='n' and tester['tempCounter']!=tester['multiplicity']:
        raise IOError('The number of times class = '+str(tester['class'])+' type= ' +str(tester['type'])+' is used as '+str(who)+' is improper. Number of allowable times is '+str(tester['multiplicity'])+'.Got '+str(tester['tempCounter']))
    #testing if all argument to be tested have been found
    for anItem in what:
      if anItem['found']==False:
        raise IOError('It is not possible to use '+anItem['class']+' type= ' +anItem['type']+' as '+who)
    return True

  def __init__(self,runInfoDict):
    """
      Constructor
      @ In, runInfoDict, dict, the dictionary containing the runInfo (read in the XML input file)
      @ Out, None
    """
    BaseType.__init__(self)
    Assembler.__init__(self)
    #if alias are defined in the input it defines a mapping between the variable names in the framework and the one for the generation of the input
    #self.alias[framework variable name] = [input code name]. For Example, for a MooseBasedApp, the alias would be self.alias['internal_variable_name'] = 'Material|Fuel|thermal_conductivity'
    self.alias    = {'input':{},'output':{}}
    self.subType  = ''
    self.runQueue = []
    self.printTag = 'MODEL'

  def _readMoreXML(self,xmlNode):
    """
      Function to read the portion of the xml input that belongs to this specialized class
      and initialize some stuff based on the inputs got
      @ In, xmlNode, xml.etree.ElementTree.Element, Xml element node
      @ Out, None
    """
    Assembler._readMoreXML(self,xmlNode)
    try: self.subType = xmlNode.attrib['subType']
    except KeyError:
      self.raiseADebug(" Failed in Node: "+str(xmlNode),verbostiy='silent')
      self.raiseAnError(IOError,'missed subType for the model '+self.name)
<<<<<<< HEAD
    del(xmlNode.attrib['subType'])
    for child in xmlNode:
      if child.tag =='alias':
        # the input would be <alias variable='internal_variable_name'>Material|Fuel|thermal_conductivity</alias>
        if 'variable' in child.attrib.keys():
          aliasType = 'input'
          if 'type' in child.attrib.keys():
            if child.attrib['type'].lower() not in ['input','output']: self.raiseAnError(IOError,'the type of alias can be either "input" or "output". Got '+child.attrib['type'].lower())
            aliasType = child.attrib['type'].lower().strip()
          self.alias[aliasType][child.attrib['variable']] = child.text.strip()
        else: self.raiseAnError(IOError,'not found the attribute "variable" in the definition of one of the alias for model '+str(self.name) +' of type '+self.type)
    # read local information
    self.localInputAndChecks(xmlNode)

  def _replaceVariablesNamesWithAliasSystem(self, sampledVars, aliasType='input', fromModelToFramework=False):
    """
      Method to convert kwargs Sampled vars with the alias system
      @ In , sampledVars, dict, dictionary that are going to be modified
      @ In, aliasType, str, optional, type of alias to be replaced
      @ In, fromModelToFramework, bool, optional, True if we need to replace the variable name from the model to the framework, False if opposite
      @ Out, originalVariables, dict, dictionary of the original sampled variables
    """
    if aliasType =='inout': listAliasType = ['input','output']
    else                  : listAliasType = [aliasType]
    originalVariables = copy.deepcopy(sampledVars)
    for aliasTyp in listAliasType:
      if len(self.alias[aliasTyp].keys()) != 0:
        for varFramework,varModel in self.alias[aliasTyp].items():
          found = sampledVars.pop(varModel,[sys.maxint]) if fromModelToFramework else sampledVars.pop(varFramework,[sys.maxint])
          if not np.array_equal(np.asarray(found), [sys.maxint]):
            if fromModelToFramework: sampledVars[varFramework] = originalVariables[varModel]
            else                   : sampledVars[varModel]     = originalVariables[varFramework]
          else: self.raiseAWarning('the ' +aliasTyp+ ' alias "'+varModel if fromModelToFramework else varFramework+'" has been defined but has not been found among the inputted variables!')
    return originalVariables
=======
    # read local information
    self.localInputAndChecks(xmlNode)

  def _handleInput(self, paramInput):
    """
      Function to handle the common parts of the model parameter input.
      @ In, paramInput, ParameterInput, the already parsed input.
      @ Out, None
    """
    if "subType" in paramInput.parameterValues:
      self.subType = paraminput.parameterValues["subType"]
    else:
      self.raiseADebug(" Failed in Node: "+str(xmlNode),verbostiy='silent')
      self.raiseAnError(IOError,'missed subType for the model '+self.name)

>>>>>>> 0ad78fe0

  def localInputAndChecks(self,xmlNode):
    """
      Function to read the portion of the xml input that belongs to this specialized class
      and initialize some stuff based on the inputs got
      @ In, xmlNode, xml.etree.ElementTree.Element, Xml element node
      @ Out, None
    """
    pass

  def getInitParams(self):
    """
      This function is called from the base class to print some of the information inside the class.
      Whatever is permanent in the class and not inherited from the parent class should be mentioned here
      The information is passed back in the dictionary. No information about values that change during the simulation are allowed
      @ In, None
      @ Out, paramDict, dict, dictionary containing the parameter names as keys
        and each parameter's initial value as the dictionary values
    """
    paramDict = {}
    paramDict['subType'] = self.subType
    for key, value in self.alias['input'].items():
      paramDict['The model input variable '+str(value)+' is filled using the framework variable '] = key
    for key, value in self.alias['output'].items():
      paramDict['The model output variable '+str(value)+' is filled using the framework variable '] = key
    return paramDict

  def finalizeModelOutput(self,finishedJob):
    """
      Method that is aimed to finalize (preprocess) the output of a model before the results get collected
      @ In, finishedJob, InternalRunner object, instance of the run just finished
      @ Out, None
    """
    pass

  def localGetInitParams(self):
    """
      Method used to export to the printer in the base class the additional PERMANENT your local class have
      @ In, None
      @ Out, paramDict, dict, dictionary containing the parameter names as keys
        and each parameter's initial value as the dictionary values
    """
    paramDict = {}
    return paramDict

  def initialize(self,runInfo,inputs,initDict=None):
    """
      this needs to be over written if a re initialization of the model is need it gets called at every beginning of a step
      after this call the next one will be run
      @ In, runInfo, dict, it is the run info from the jobHandler
      @ In, inputs, list, it is a list containing whatever is passed with an input role in the step
      @ In, initDict, dict, optional, dictionary of all objects available in the step is using this model
    """
    pass

  def updateInputFromOutside(self, Input, externalDict):
    """
      Method to update an input from outside
      @ In, Input, list, list of inputs that needs to be updated
      @ In, externalDict, dict, dictionary of new values that need to be added or updated
      @ Out, inputOut, list, updated list of inputs
    """
    pass

  @abc.abstractmethod
  def createNewInput(self,myInput,samplerType,**Kwargs):
    """
      this function have to return a new input that will be submitted to the model, it is called by the sampler
      @ In, myInput, list, the inputs (list) to start from to generate the new one
      @ In, samplerType, string, is the type of sampler that is calling to generate a new input
      @ In, **Kwargs, dict,  is a dictionary that contains the information coming from the sampler,
           a mandatory key is the sampledVars'that contains a dictionary {'name variable':value}
      @ Out, [(Kwargs)], list, return the new input in a list form
    """
    return [(copy.copy(Kwargs))]

  @abc.abstractmethod
  def run(self,Input,jobHandler):
    """
      Method that performs the actual run of the Code model
      @ In,  Input, object, object contained the data to process. (inputToInternal output)
      @ In,  jobHandler, JobHandler instance, the global job handler instance
      @ Out, None
    """
    pass

  def collectOutput(self,collectFrom,storeTo):
    """
      Method that collects the outputs from the previous run
      @ In, collectFrom, InternalRunner object, instance of the run just finished
      @ In, storeTo, "DataObjects" object, output where the results of the calculation needs to be stored
      @ Out, None
    """
    #if a addOutput is present in nameSpace of storeTo it is used
    if 'addOutput' in dir(storeTo):
      storeTo.addOutput(collectFrom)
    else:
      self.raiseAnError(IOError,'The place where we want to store the output has no addOutput method!')

  def getAdditionalInputEdits(self,inputInfo):
    """
      Collects additional edits for the sampler to use when creating a new input.  By default does nothing.
      @ In, inputInfo, dict, dictionary in which to add edits
      @ Out, None.
    """
    pass

class Dummy(Model):
  """
    This is a dummy model that just return the effect of the sampler. The values reported as input in the output
    are the output of the sampler and the output is the counter of the performed sampling
  """
  def __init__(self,runInfoDict):
    """
      Constructor
      @ In, runInfoDict, dict, the dictionary containing the runInfo (read in the XML input file)
      @ Out, None
    """
    Model.__init__(self,runInfoDict)
    self.admittedData = self.__class__.validateDict['Input' ][0]['type'] #the list of admitted data is saved also here for run time checks
    #the following variable are reset at each call of the initialize method
    self.printTag = 'DUMMY MODEL'

  @classmethod
  def specializeValidateDict(cls):
    """
      This method describes the types of input accepted with a certain role by the model class specialization
      @ In, None
      @ Out, None
    """
    cls.validateDict['Input' ]                    = [cls.validateDict['Input' ][0]]
    cls.validateDict['Input' ][0]['type'        ] = ['PointSet']
    cls.validateDict['Input' ][0]['required'    ] = True
    cls.validateDict['Input' ][0]['multiplicity'] = 1
    cls.validateDict['Output'][0]['type'        ] = ['PointSet']

  def _manipulateInput(self,dataIn):
    """
      Method that is aimed to manipulate the input in order to return a common input understandable by this class
      @ In, dataIn, object, the object that needs to be manipulated
      @ Out, inRun, dict, the manipulated input
    """
    if len(dataIn)>1: self.raiseAnError(IOError,'Only one input is accepted by the model type '+self.type+' with name '+self.name)
    if type(dataIn[0])!=tuple: inRun = self._inputToInternal(dataIn[0]) #this might happen when a single run is used and the input it does not come from self.createNewInput
    else:                      inRun = dataIn[0][0]
    return inRun

  def _inputToInternal(self,dataIN,full=False):
    """
      Transform it in the internal format the provided input. dataIN could be either a dictionary (then nothing to do) or one of the admitted data
      @ In, dataIn, object, the object that needs to be manipulated
      @ In, full, bool, optional, does the full input needs to be retrieved or just the last element?
      @ Out, localInput, dict, the manipulated input
    """
    #self.raiseADebug('wondering if a dictionary compatibility should be kept','FIXME')
    if  type(dataIN).__name__ !='dict':
      if dataIN.type not in self.admittedData: self.raiseAnError(IOError,self,'type "'+dataIN.type+'" is not compatible with the model "' + self.type + '" named "' + self.name+'"!')
    if full==True:  length = 0
    if full==False: length = -1
    localInput = {}
    if type(dataIN)!=dict:
      for entries in dataIN.getParaKeys('inputs' ):
        if not dataIN.isItEmpty(): localInput[entries] = copy.copy(np.array(dataIN.getParam('input' ,entries))[length:])
        else:                      localInput[entries] = None
      for entries in dataIN.getParaKeys('outputs'):
        if not dataIN.isItEmpty(): localInput[entries] = copy.copy(np.array(dataIN.getParam('output',entries))[length:])
        else:                      localInput[entries] = None
      #Now if an OutputPlaceHolder is used it is removed, this happens when the input data is not representing is internally manufactured
      if 'OutputPlaceHolder' in dataIN.getParaKeys('outputs'): localInput.pop('OutputPlaceHolder') # this remove the counter from the inputs to be placed among the outputs
    else: localInput = dataIN #here we do not make a copy since we assume that the dictionary is for just for the model usage and any changes are not impacting outside
    return localInput

  def createNewInput(self,myInput,samplerType,**Kwargs):
    """
      this function have to return a new input that will be submitted to the model, it is called by the sampler
      here only a PointSet is accepted a local copy of the values is performed.
      For a PointSet, only the last set of entries are copied
      The copied values are returned as a dictionary back
      @ In, myInput, list, the inputs (list) to start from to generate the new one
      @ In, samplerType, string, is the type of sampler that is calling to generate a new input
      @ In, **Kwargs, dict,  is a dictionary that contains the information coming from the sampler,
           a mandatory key is the sampledVars'that contains a dictionary {'name variable':value}
      @ Out, ([(inputDict)],copy.deepcopy(Kwargs)), tuple, return the new input in a tuple form
    """
    if len(myInput)>1: self.raiseAnError(IOError,'Only one input is accepted by the model type '+self.type+' with name'+self.name)
    inputDict   = self._inputToInternal(myInput[0])
    self._replaceVariablesNamesWithAliasSystem(inputDict,'input',False)
    if 'SampledVars' in Kwargs.keys():
      sampledVars = self._replaceVariablesNamesWithAliasSystem(Kwargs['SampledVars'],'input',False)
    for key in Kwargs['SampledVars'].keys(): inputDict[key] = np.atleast_1d(Kwargs['SampledVars'][key])
    for val in inputDict.values():
      if val is None: self.raiseAnError(IOError,'While preparing the input for the model '+self.type+' with name '+self.name+' found a None input variable '+ str(inputDict.items()))
    #the inputs/outputs should not be store locally since they might be used as a part of a list of input for the parallel runs
    #same reason why it should not be used the value of the counter inside the class but the one returned from outside as a part of the input
    if 'SampledVars' in Kwargs.keys() and len(self.alias['input'].keys()) != 0: Kwargs['SampledVars'] = sampledVars
    return [(inputDict)],copy.deepcopy(Kwargs)

  def updateInputFromOutside(self, Input, externalDict):
    """
      Method to update an input from outside
      @ In, Input, list, list of inputs that needs to be updated
      @ In, externalDict, dict, dictionary of new values that need to be added or updated
      @ Out, inputOut, list, updated list of inputs
    """
    inputOut = Input
    for key, value in externalDict.items():
      inputOut[0][0][key] =  externalDict[key]
      inputOut[1]["SampledVars"  ][key] =  externalDict[key]
      inputOut[1]["SampledVarsPb"][key] =  1.0    #FIXME it is a mistake (Andrea). The SampledVarsPb for this variable should be transfred from outside
      self._replaceVariablesNamesWithAliasSystem(inputOut[1]["SampledVars"  ],'input',False)
      self._replaceVariablesNamesWithAliasSystem(inputOut[1]["SampledVarsPb"],'input',False)
    return inputOut

  def run(self,Input,jobHandler):
    """
      This method executes the model .
      @ In,  Input, object, object contained the data to process. (inputToInternal output)
      @ In,  jobHandler, JobHandler instance, the global job handler instance
      @ Out, None
    """
    #this set of test is performed to avoid that if used in a single run we come in with the wrong input structure since the self.createNewInput is not called
    inRun = self._manipulateInput(Input[0])

    def lambdaReturnOut(inRun,prefix):
      """
        This method is the one is going to be submitted through the jobHandler
        @ In, inRun, dict, the input
        @ In, prefix, string, the string identifying this job
        @ Out, lambdaReturnOut, dict, the return dictionary
      """
      return {'OutputPlaceHolder':np.atleast_1d(np.float(prefix))}

    uniqueHandler = Input[1]['uniqueHandler'] if 'uniqueHandler' in Input[1].keys() else 'any'
    jobHandler.submitDict['Internal']((inRun,Input[1]['prefix']),lambdaReturnOut,str(Input[1]['prefix']),metadata=Input[1], modulesToImport = self.mods, uniqueHandler=uniqueHandler)

  def collectOutput(self,finishedJob,output):
    """
      Method that collects the outputs from the previous run
      @ In, finishedJob, InternalRunner object, instance of the run just finished
      @ In, output, "DataObjects" object, output where the results of the calculation needs to be stored
      @ Out, None
    """
    if finishedJob.getEvaluation() == -1:
      self.raiseAnError(AttributeError,"No available Output to collect")
    evaluation = finishedJob.getEvaluation()
    if type(evaluation[1]).__name__ == "tuple":
      outputeval = evaluation[1][0]
    else:
      outputeval = evaluation[1]
    exportDict = copy.deepcopy({'inputSpaceParams':evaluation[0],'outputSpaceParams':outputeval,'metadata':finishedJob.getMetadata()})
    if output.type == 'HDF5': output.addGroupDataObjects({'group':self.name+str(finishedJob.identifier)},exportDict,False)
    else:
      self.collectOutputFromDict(exportDict,output)

  def collectOutputFromDict(self,exportDict,output):
    """
      Collect results from a dictionary
      @ In, exportDict, dict, contains 'inputSpaceParams','outputSpaceParams','metadata'
      @ In, output, DataObject, to whom we write the data
      @ Out, None
    """
    #prefix is not generally useful for dummy-related models, so we remove it but store it
    if 'prefix' in exportDict.keys():
      prefix = exportDict.pop('prefix')
    #check for name usage, depends on where it comes from
    if 'inputSpaceParams' in exportDict.keys():
      inKey = 'inputSpaceParams'
      outKey = 'outputSpaceParams'
    else:
      inKey = 'inputs'
      outKey = 'outputs'
    if not set(output.getParaKeys('inputs') + output.getParaKeys('outputs')).issubset(set(list(exportDict[inKey].keys()) + list(exportDict[outKey].keys()))):
      missingParameters = set(output.getParaKeys('inputs') + output.getParaKeys('outputs')) - set(list(exportDict[inKey].keys()) + list(exportDict[outKey].keys()))
      self.raiseAnError(RuntimeError,"the model "+ self.name+" does not generate all the outputs requested in output object "+ output.name +". Missing parameters are: " + ','.join(list(missingParameters)) +".")
    for key in exportDict[inKey ]:
      if key in output.getParaKeys('inputs'):
        output.updateInputValue (key,exportDict[inKey][key])
    for key in exportDict[outKey]:
      if key in output.getParaKeys('outputs'):
        output.updateOutputValue(key,exportDict[outKey][key])
    for key in exportDict['metadata']:
      output.updateMetadata(key,exportDict['metadata'][key])

class ROM(Dummy):
  """
    ROM stands for Reduced Order Model. All the models here, first learn than predict the outcome
  """

  @classmethod
  def getInputSpecification(cls):
    """
      Method to get a reference to a class that specifies the input data for
      class cls. This one seems a bit excessive, are all of these for this class?
      @ In, cls, the class for which we are retrieving the specification
      @ Out, inputSpecification, InputData.ParameterInput, class to use for
        specifying input of cls.
    """
    inputSpecification = super(ROM, cls).getInputSpecification()

    IndexSetInputType = InputData.makeEnumType("indexSet","indexSetType",["TensorProduct","TotalDegree","HyperbolicCross","Custom"])
    CriterionInputType = InputData.makeEnumType("criterion", "criterionType", ["bic","aic","gini","entropy","mse"])

    InterpolationInput = InputData.parameterInputFactory('Interpolation', contentType=InputData.StringType)
    InterpolationInput.addParam("quad", InputData.StringType, False)
    InterpolationInput.addParam("poly", InputData.StringType, False)
    InterpolationInput.addParam("weight", InputData.FloatType, False)

    inputSpecification.addSub(InputData.parameterInputFactory('Features',contentType=InputData.StringType))
    inputSpecification.addSub(InputData.parameterInputFactory('Target',contentType=InputData.StringType))
    inputSpecification.addSub(InputData.parameterInputFactory("IndexPoints", InputData.StringType))
    inputSpecification.addSub(InputData.parameterInputFactory("IndexSet",IndexSetInputType))
    inputSpecification.addSub(InterpolationInput)
    inputSpecification.addSub(InputData.parameterInputFactory("PolynomialOrder", InputData.IntegerType))
    inputSpecification.addSub(InputData.parameterInputFactory("SobolOrder", InputData.IntegerType))
    inputSpecification.addSub(InputData.parameterInputFactory("SparseGrid", InputData.StringType))
    inputSpecification.addSub(InputData.parameterInputFactory("persistence", InputData.StringType))
    inputSpecification.addSub(InputData.parameterInputFactory("gradient", InputData.StringType))
    inputSpecification.addSub(InputData.parameterInputFactory("simplification", InputData.FloatType))
    inputSpecification.addSub(InputData.parameterInputFactory("graph", InputData.StringType))
    inputSpecification.addSub(InputData.parameterInputFactory("beta", InputData.FloatType))
    inputSpecification.addSub(InputData.parameterInputFactory("knn", InputData.IntegerType))
    inputSpecification.addSub(InputData.parameterInputFactory("partitionPredictor", InputData.StringType))
    inputSpecification.addSub(InputData.parameterInputFactory("smooth", InputData.StringType))
    inputSpecification.addSub(InputData.parameterInputFactory("kernel", InputData.StringType))
    inputSpecification.addSub(InputData.parameterInputFactory("bandwidth", InputData.FloatType))
    inputSpecification.addSub(InputData.parameterInputFactory("p", InputData.IntegerType))
    inputSpecification.addSub(InputData.parameterInputFactory("SKLtype", InputData.StringType))
    inputSpecification.addSub(InputData.parameterInputFactory("n_iter", InputData.IntegerType))
    inputSpecification.addSub(InputData.parameterInputFactory("tol", InputData.StringType))
    inputSpecification.addSub(InputData.parameterInputFactory("alpha_1", InputData.FloatType))
    inputSpecification.addSub(InputData.parameterInputFactory("alpha_2", InputData.FloatType))
    inputSpecification.addSub(InputData.parameterInputFactory("lambda_1", InputData.FloatType))
    inputSpecification.addSub(InputData.parameterInputFactory("lambda_2", InputData.FloatType))
    inputSpecification.addSub(InputData.parameterInputFactory("compute_score", InputData.StringType)) #bool
    inputSpecification.addSub(InputData.parameterInputFactory("threshold_lambda", InputData.FloatType))
    inputSpecification.addSub(InputData.parameterInputFactory("fit_intercept", InputData.StringType))  #bool
    inputSpecification.addSub(InputData.parameterInputFactory("normalize", InputData.StringType))  #bool
    inputSpecification.addSub(InputData.parameterInputFactory("verbose", InputData.StringType)) #bool
    inputSpecification.addSub(InputData.parameterInputFactory("alpha", InputData.FloatType))
    inputSpecification.addSub(InputData.parameterInputFactory("l1_ratio", InputData.FloatType))
    inputSpecification.addSub(InputData.parameterInputFactory("max_iter", InputData.StringType))
    inputSpecification.addSub(InputData.parameterInputFactory("warm_start", InputData.StringType)) #bool
    inputSpecification.addSub(InputData.parameterInputFactory("positive", InputData.StringType)) #bool?
    inputSpecification.addSub(InputData.parameterInputFactory("eps", InputData.FloatType))
    inputSpecification.addSub(InputData.parameterInputFactory("n_alphas", InputData.IntegerType))
    inputSpecification.addSub(InputData.parameterInputFactory("precompute", InputData.StringType))
    inputSpecification.addSub(InputData.parameterInputFactory("n_nonzero_coefs", InputData.StringType))
    inputSpecification.addSub(InputData.parameterInputFactory("fit_path", InputData.StringType)) #bool
    inputSpecification.addSub(InputData.parameterInputFactory("max_n_alphas", InputData.IntegerType))
    inputSpecification.addSub(InputData.parameterInputFactory("criterion", CriterionInputType))
    inputSpecification.addSub(InputData.parameterInputFactory("penalty", InputData.StringType)) #enum
    inputSpecification.addSub(InputData.parameterInputFactory("dual", InputData.StringType)) #bool
    inputSpecification.addSub(InputData.parameterInputFactory("C", InputData.FloatType))
    inputSpecification.addSub(InputData.parameterInputFactory("intercept_scaling", InputData.FloatType))
    inputSpecification.addSub(InputData.parameterInputFactory("class_weight", InputData.StringType))
    inputSpecification.addSub(InputData.parameterInputFactory("random_state", InputData.StringType))
    inputSpecification.addSub(InputData.parameterInputFactory("cv", InputData.StringType))
    inputSpecification.addSub(InputData.parameterInputFactory("shuffle", InputData.StringType)) #bool
    inputSpecification.addSub(InputData.parameterInputFactory("loss", InputData.StringType)) #enum
    inputSpecification.addSub(InputData.parameterInputFactory("epsilon", InputData.FloatType))
    inputSpecification.addSub(InputData.parameterInputFactory("eta0", InputData.FloatType))
    inputSpecification.addSub(InputData.parameterInputFactory("solver", InputData.StringType)) #enum
    inputSpecification.addSub(InputData.parameterInputFactory("alphas", InputData.StringType))
    inputSpecification.addSub(InputData.parameterInputFactory("scoring", InputData.StringType))
    inputSpecification.addSub(InputData.parameterInputFactory("gcv_mode", InputData.StringType)) #enum
    inputSpecification.addSub(InputData.parameterInputFactory("store_cv_values", InputData.StringType)) #bool
    inputSpecification.addSub(InputData.parameterInputFactory("learning_rate", InputData.StringType)) #enum
    inputSpecification.addSub(InputData.parameterInputFactory("power_t", InputData.FloatType))
    inputSpecification.addSub(InputData.parameterInputFactory("multi_class", InputData.StringType))
    inputSpecification.addSub(InputData.parameterInputFactory("kernel", InputData.StringType)) #enum
    inputSpecification.addSub(InputData.parameterInputFactory("degree", InputData.IntegerType))
    inputSpecification.addSub(InputData.parameterInputFactory("gamma", InputData.FloatType))
    inputSpecification.addSub(InputData.parameterInputFactory("coef0", InputData.FloatType))
    inputSpecification.addSub(InputData.parameterInputFactory("probability", InputData.StringType)) #bool
    inputSpecification.addSub(InputData.parameterInputFactory("shrinking", InputData.StringType)) #bool
    inputSpecification.addSub(InputData.parameterInputFactory("cache_size", InputData.FloatType))
    inputSpecification.addSub(InputData.parameterInputFactory("nu", InputData.FloatType))
    inputSpecification.addSub(InputData.parameterInputFactory("code_size", InputData.FloatType))
    inputSpecification.addSub(InputData.parameterInputFactory("fit_prior", InputData.StringType)) #bool
    inputSpecification.addSub(InputData.parameterInputFactory("class_prior", InputData.StringType))
    inputSpecification.addSub(InputData.parameterInputFactory("binarize", InputData.FloatType))
    inputSpecification.addSub(InputData.parameterInputFactory("n_neighbors", InputData.IntegerType))
    inputSpecification.addSub(InputData.parameterInputFactory("weights", InputData.StringType)) #enum
    inputSpecification.addSub(InputData.parameterInputFactory("algorithm", InputData.StringType)) #enum
    inputSpecification.addSub(InputData.parameterInputFactory("leaf_size", InputData.IntegerType))
    inputSpecification.addSub(InputData.parameterInputFactory("metric", InputData.StringType)) #enum?
    inputSpecification.addSub(InputData.parameterInputFactory("radius", InputData.FloatType))
    inputSpecification.addSub(InputData.parameterInputFactory("outlier_label", InputData.StringType))
    inputSpecification.addSub(InputData.parameterInputFactory("shrink_threshold", InputData.StringType))
    inputSpecification.addSub(InputData.parameterInputFactory("priors", InputData.StringType))
    inputSpecification.addSub(InputData.parameterInputFactory("reg_param", InputData.FloatType))
    inputSpecification.addSub(InputData.parameterInputFactory("splitter", InputData.StringType)) #enum
    inputSpecification.addSub(InputData.parameterInputFactory("max_features", InputData.StringType))
    inputSpecification.addSub(InputData.parameterInputFactory("max_depth", InputData.StringType))
    inputSpecification.addSub(InputData.parameterInputFactory("min_samples_split", InputData.IntegerType))
    inputSpecification.addSub(InputData.parameterInputFactory("min_samples_leaf", InputData.IntegerType))
    inputSpecification.addSub(InputData.parameterInputFactory("max_leaf_nodes", InputData.StringType))
    inputSpecification.addSub(InputData.parameterInputFactory("regr", InputData.StringType)) #enum
    inputSpecification.addSub(InputData.parameterInputFactory("corr", InputData.StringType)) #enum?
    inputSpecification.addSub(InputData.parameterInputFactory("beta0", InputData.StringType))
    inputSpecification.addSub(InputData.parameterInputFactory("storage_mode", InputData.StringType)) #enum
    inputSpecification.addSub(InputData.parameterInputFactory("theta0", InputData.StringType))
    inputSpecification.addSub(InputData.parameterInputFactory("thetaL", InputData.StringType))
    inputSpecification.addSub(InputData.parameterInputFactory("thetaU", InputData.StringType))
    inputSpecification.addSub(InputData.parameterInputFactory("nugget", InputData.FloatType))
    inputSpecification.addSub(InputData.parameterInputFactory("optimizer", InputData.StringType)) #enum
    inputSpecification.addSub(InputData.parameterInputFactory("random_start", InputData.IntegerType))

    #Estimators can include ROMs, and so because baseNode does a copy, this
    #needs to be after the rest of ROMInput is defined.
    EstimatorInput = InputData.parameterInputFactory('estimator', contentType=InputData.StringType, baseNode=inputSpecification)
    EstimatorInput.addParam("estimatorType", InputData.StringType, True)
    inputSpecification.addSub(EstimatorInput)

    return inputSpecification

  @classmethod
  def specializeValidateDict(cls):
    """
      This method describes the types of input accepted with a certain role by the model class specialization
      @ In, None
      @ Out, None
    """
    cls.validateDict['Input' ]                    = [cls.validateDict['Input' ][0]]
    cls.validateDict['Input' ][0]['required'    ] = True
    cls.validateDict['Input' ][0]['multiplicity'] = 1
    cls.validateDict['Output'][0]['type'        ] = ['PointSet','HistorySet']

  def __init__(self,runInfoDict):
    """
      Constructor
      @ In, runInfoDict, dict, the dictionary containing the runInfo (read in the XML input file)
      @ Out, None
    """
    Dummy.__init__(self,runInfoDict)
    self.initializationOptionDict = {}          # ROM initialization options
    self.amITrained                = False      # boolean flag, is the ROM trained?
    self.howManyTargets            = 0          # how many targets?
    self.SupervisedEngine          = {}         # dict of ROM instances (== number of targets => keys are the targets)
    self.printTag = 'ROM MODEL'
    self.numberOfTimeStep          = 1
    self.historyPivotParameter     = 'none'     #time-like pivot parameter for data object on which ROM was trained
    self.historySteps              = []

  def updateInputFromOutside(self, Input, externalDict):
    """
      Method to update an input from outside
      @ In, Input, list, list of inputs that needs to be updated
      @ In, externalDict, dict, dictionary of new values that need to be added or updated
      @ Out, inputOut, list, updated list of inputs
    """
    return Dummy.updateInputFromOutside(self, Input, externalDict)

  def __getstate__(self):
    """
      This function return the state of the ROM
      @ In, None
      @ Out, state, dict, it contains all the information needed by the ROM to be initialized
    """
    # capture what is normally pickled
    state = self.__dict__.copy()
    if not self.amITrained:
      a = state.pop("SupervisedEngine")
      del a
    return state

  def __setstate__(self, newstate):
    """
      Initialize the ROM with the data contained in newstate
      @ In, newstate, dict, it contains all the information needed by the ROM to be initialized
      @ Out, None
    """
    self.__dict__.update(newstate)
    if not self.amITrained:
      if self.numberOfTimeStep > 1:
        targets = self.initializationOptionDict['Target'].split(',')
        self.howManyTargets = len(targets)
        self.SupervisedEngine = []
        for t in range(self.numberOfTimeStep):
          tempSupervisedEngine = {}
          for target in targets:
            self.initializationOptionDict['Target'] = target
            tempSupervisedEngine[target] =  SupervisedLearning.returnInstance(self.subType,self,**self.initializationOptionDict)
            self.initializationOptionDict['Target'] = ','.join(targets)
          self.SupervisedEngine.append(tempSupervisedEngine)
      else:
        #this can't be accurate, since in readXML the 'Target' keyword is set to a single target
        targets = self.initializationOptionDict['Target'].split(',')
        self.howManyTargets = len(targets)
        self.SupervisedEngine = {}

        for target in targets:
          self.initializationOptionDict['Target'] = target
          self.SupervisedEngine[target] =  SupervisedLearning.returnInstance(self.subType,self,**self.initializationOptionDict)
          #restore targets to initialization option dict
          self.initializationOptionDict['Target'] = ','.join(targets)

  def _readMoreXML(self,xmlNode):
    """
      Function to read the portion of the xml input that belongs to this specialized class
      and initialize some stuff based on the inputs got
      @ In, xmlNode, xml.etree.ElementTree.Element, Xml element node
      @ Out, None
    """
    Dummy._readMoreXML(self, xmlNode)
    self.initializationOptionDict['name'] = self.name
<<<<<<< HEAD
    for child in xmlNode:
      if child.tag == 'alias': continue
      if child.attrib:
        if child.tag not in self.initializationOptionDict.keys():
          self.initializationOptionDict[child.tag]={}
        self.initializationOptionDict[child.tag][child.text]=child.attrib
=======
    paramInput = ROM.getInputSpecification()()
    paramInput.parseNode(xmlNode)
    def tryStrParse(s):
      """
        Trys to parse if it is stringish
        @ In, s, possible string
        @ Out, s, original type, or possibly parsed string
      """
      if type(s).__name__ in ['str','unicode']:
        return utils.tryParse(s)
      return s

    for child in paramInput.subparts:
      if len(child.parameterValues) > 0:
        if child.getName() not in self.initializationOptionDict.keys():
          self.initializationOptionDict[child.getName()]={}
        self.initializationOptionDict[child.getName()][child.value]=child.parameterValues
>>>>>>> 0ad78fe0
      else:
        if child.getName() == 'estimator':
          self.initializationOptionDict[child.getName()] = {}
          for node in child.subparts:
            self.initializationOptionDict[child.getName()][node.getName()] = tryStrParse(node.value)
        else:
          self.initializationOptionDict[child.getName()] = tryStrParse(child.value)

    #the ROM is instanced and initialized
    # check how many targets
    if not 'Target' in self.initializationOptionDict.keys(): self.raiseAnError(IOError,'No Targets specified!!!')
    targets = self.initializationOptionDict['Target'].split(',')
    self.howManyTargets = len(targets)

    if 'SKLtype' in self.initializationOptionDict and 'MultiTask' in self.initializationOptionDict['SKLtype']:
      self.initializationOptionDict['Target'] = targets
      model = SupervisedLearning.returnInstance(self.subType,self,**self.initializationOptionDict)
      for target in targets:
        self.SupervisedEngine[target] = model
    else:
      for target in targets:
        self.initializationOptionDict['Target'] = target
        self.SupervisedEngine[target] =  SupervisedLearning.returnInstance(self.subType,self,**self.initializationOptionDict)
    # extend the list of modules this ROM depen on
    self.mods = self.mods + list(set(utils.returnImportModuleString(inspect.getmodule(utils.first(self.SupervisedEngine.values())),True)) - set(self.mods))
    self.mods = self.mods + list(set(utils.returnImportModuleString(inspect.getmodule(SupervisedLearning),True)) - set(self.mods))
    #restore targets to initialization option dict
    self.initializationOptionDict['Target'] = ','.join(targets)

  def printXML(self,options={}):
    """
      Called by the OutStreamPrint object to cause the ROM to print itself to file.
      @ In, options, dict, optional, the options to use in printing, including filename, things to print, etc.
      @ Out, None
    """
    #determine dynamic or static
    if type(self.SupervisedEngine) == list:
      dynamic = True
    elif type(self.SupervisedEngine) == dict:
      dynamic = False
    else:
      self.raiseAnError(RuntimeError,'Unrecognized structure for self.SupervisedEngine:',type(self.SupervisedEnging))
    # establish file
    if 'filenameroot' in options.keys():
      filenameLocal = options['filenameroot']
    else:
      filenameLocal = self.name + '_dump'
    if dynamic:
      outFile = Files.returnInstance('DynamicXMLOutput',self)
    else:
      outFile = Files.returnInstance('StaticXMLOutput',self)
    outFile.initialize(filenameLocal+'.xml',self.messageHandler)
    outFile.newTree('ROM',pivotParam=self.historyPivotParameter)
    #establish targets
    if 'target' in options.keys():
      targets = options['target'].split(',')
    else:
      targets = ['all']
    #establish sets of engines to work from
    if dynamic:
      engines = self.SupervisedEngine
    else:
      engines = [self.SupervisedEngine]
    #handle 'all' case
    if 'all' in targets:
      targets = engines[0].keys()
    #this loop is only 1 entry long if not dynamic
    for s,step in enumerate(engines):
      if dynamic:
        pivotValue = self.historySteps[s]
      else:
        pivotValue = 0
      for key,target in step.items():
        #skip the pivot param
        if key == self.historyPivotParameter:
          continue
        #otherwise, if this is one of the requested keys, call engine's print method
        if key in targets:
          self.raiseAMessage('Printing time',pivotValue,'target',key,'ROM XML')
          target.printXML(outFile,pivotValue,options)
    self.raiseADebug('Writing to XML file...')
    outFile.writeFile()
    self.raiseAMessage('ROM XML printed to "'+filenameLocal+'.xml"')

  def reset(self):
    """
      Reset the ROM
      @ In,  None
      @ Out, None
    """
    if type(self.SupervisedEngine).__name__ == 'list':
      for ts in self.SupervisedEngine:
        for instrom in ts.values():
          instrom.reset()
    else:
      for instrom in self.SupervisedEngine.values():
        instrom.reset()
      self.amITrained   = False

  def getInitParams(self):
    """
      This function is called from the base class to print some of the information inside the class.
      Whatever is permanent in the class and not inherited from the parent class should be mentioned here
      The information is passed back in the dictionary. No information about values that change during the simulation are allowed
      @ In, None
      @ Out, paramDict, dict, dictionary containing the parameter names as keys
        and each parameter's initial value as the dictionary values
    """
    paramDict = {}
    for target, instrom in self.SupervisedEngine.items():
      paramDict[self.name + '|' + target] = instrom.returnInitialParameters()
    return paramDict

  def train(self,trainingSet):
    """
      This function train the ROM
      @ In, trainingSet, dict or PointSet or HistorySet, data used to train the ROM; if an HistorySet is provided the a list of ROM is created in order to create a temporal-ROM
      @ Out, None
    """
    if type(trainingSet).__name__ == 'ROM':
      self.howManyTargets           = copy.deepcopy(trainingSet.howManyTargets)
      self.initializationOptionDict = copy.deepcopy(trainingSet.initializationOptionDict)
      self.trainingSet              = copy.copy(trainingSet.trainingSet)
      self.amITrained               = copy.deepcopy(trainingSet.amITrained)
      self.SupervisedEngine         = copy.deepcopy(trainingSet.SupervisedEngine)
      self.historyPivotParameter    = copy.deepcopy(getattr(trainingSet,self.historyPivotParameter,'time'))
      self.historySteps             = copy.deepcopy(trainingSet.historySteps)
    else:
      if 'HistorySet' in type(trainingSet).__name__:
        #get the pivot parameter if specified
        self.historyPivotParameter = trainingSet._dataParameters.get('pivotParameter','time')
        #get the list of history steps if specified
        self.historySteps = trainingSet.getParametersValues('outputs').values()[0].get(self.historyPivotParameter,[])
        #store originals for future copying
        origRomCopies = {}
        for target,engine in self.SupervisedEngine.items():
          origRomCopies[target] = copy.deepcopy(engine)
        #clear engines for time-based storage
        self.SupervisedEngine = []
        outKeys = trainingSet.getParaKeys('outputs')
        targets = origRomCopies.keys()
        # check that all histories have the same length
        tmp = trainingSet.getParametersValues('outputs')
        for t in tmp:
          if t==1:
            self.numberOfTimeStep = len(tmp[t][outKeys[0]])
          else:
            if self.numberOfTimeStep != len(tmp[t][outKeys[0]]):
              self.raiseAnError(IOError,'DataObject can not be used to train a ROM: length of HistorySet is not consistent')
        # train the ROM
        self.trainingSet = mathUtils.historySetWindow(trainingSet,self.numberOfTimeStep)
        for ts in range(self.numberOfTimeStep):
          newRom = {}
          for target in targets:
            newRom[target] =  copy.deepcopy(origRomCopies[target])
          for target,instrom in newRom.items():
            # train the ROM
            self._replaceVariablesNamesWithAliasSystem(self.trainingSet[ts], 'inout', False)
            instrom.train(self.trainingSet[ts])
            self.amITrained = self.amITrained and instrom.amITrained
          self.SupervisedEngine.append(newRom)
        self.amITrained = True
      else:
        self.trainingSet = copy.copy(self._inputToInternal(trainingSet,full=True))
        if type(self.trainingSet) is dict:
          self._replaceVariablesNamesWithAliasSystem(self.trainingSet, 'inout', False)
          self.amITrained = True
          for instrom in self.SupervisedEngine.values():
            instrom.train(self.trainingSet)
            self.amITrained = self.amITrained and instrom.amITrained
          self.raiseADebug('add self.amITrained to currentParamters','FIXME')

  def confidence(self,request,target = None):
    """
      This is to get a value that is inversely proportional to the confidence that we have
      forecasting the target value for the given set of features. The reason to chose the inverse is because
      in case of normal distance this would be 1/distance that could be infinity
      @ In, request, datatype, feature coordinates (request)
      @ In, target, string, optional, target name (by default the first target entered in the input file)
    """
    inputToROM = self._inputToInternal(request)
    if target != None:
      if type(self.SupervisedEngine) is list:
        confDic = {}
        for ts in self.SupervisedEngine:
          confDic[ts] = ts[target].confidence(inputToROM)
        return confDic
      else:
        return self.SupervisedEngine[target].confidence(inputToROM)
    else:
      if type(self.SupervisedEngine) is list:
        confDic = {}
        for ts in self.SupervisedEngine:
          confDic[ts] = ts.values()[0].confidence(inputToROM)
        return confDic
      else:
        return self.SupervisedEngine.values()[0].confidence(inputToROM)

  def evaluate(self,request, target = None, timeInst = None):
    """
      When the ROM is used directly without need of having the sampler passing in the new values evaluate instead of run should be used
      @ In, request, datatype, feature coordinates (request)
      @ In, target, string, optional, target name (by default the first target entered in the input file)
      @ In, timeInst, int, element of the temporal ROM to evaluate
    """
    inputToROM = self._inputToInternal(request)
    if target != None:
      if timeInst == None:
        return self.SupervisedEngine[target].evaluate(inputToROM)
      else:
        return self.SupervisedEngine[timeInst][target].evaluate(inputToROM)
    else:
      if timeInst == None:
        return utils.first(self.SupervisedEngine.values()).evaluate(inputToROM)
      else:
        return self.SupervisedEngine[timeInst].values()[0].evaluate(inputToROM)

  def __externalRun(self,inRun):
    """
      Method that performs the actual run of the imported external model (separated from run method for parallelization purposes)
      @ In, inRun, datatype, feature coordinates
      @ Out, returnDict, dict, the return dictionary containing the results
    """
    returnDict = {}
    if type(self.SupervisedEngine).__name__ == 'list':
      targets = self.SupervisedEngine[0].keys()
      for target in targets:
        returnDict[target] = np.zeros(0)
      for ts in range(len(self.SupervisedEngine)):
        for target in targets:
          returnDict[target] = np.append(returnDict[target],self.evaluate(inRun,target,ts))
    else:
      for target in self.SupervisedEngine.keys():
        returnDict[target] = self.evaluate(inRun,target)
    self._replaceVariablesNamesWithAliasSystem(returnDict, 'output',True)
    self._replaceVariablesNamesWithAliasSystem(inRun, 'input',True)
    return returnDict

  def run(self,Input,jobHandler):
    """
       This method executes the model ROM.
       @ In,  Input, object, object contained the data to process. (inputToInternal output)
       @ In,  jobHandler, JobHandler instance, the global job handler instance
       @ Out, None
    """
    inRun = self._manipulateInput(Input[0])
    uniqueHandler = Input[1]['uniqueHandler'] if 'uniqueHandler' in Input[1].keys() else 'any'
    jobHandler.submitDict['Internal']((inRun,), self.__externalRun, str(Input[1]['prefix']), metadata=Input[1], modulesToImport=self.mods, uniqueHandler=uniqueHandler)

class ExternalModel(Dummy):
  """
    External model class: this model allows to interface with an external python module
  """

  @classmethod
  def getInputSpecification(cls):
    """
      Method to get a reference to a class that specifies the input data for
      class cls.
      @ In, cls, the class for which we are retrieving the specification
      @ Out, inputSpecification, InputData.ParameterInput, class to use for
        specifying input of cls.
    """
    inputSpecification = super(ExternalModel, cls).getInputSpecification()
    inputSpecification.addParam("ModuleToLoad", InputData.StringType, True)
    inputSpecification.addSub(InputData.parameterInputFactory("variables", contentType=InputData.StringType))

    return inputSpecification

  @classmethod
  def specializeValidateDict(cls):
    """
      This method describes the types of input accepted with a certain role by the model class specialization
      @ In, None
      @ Out, None
    """
    #one data is needed for the input
    #cls.raiseADebug('think about how to import the roles to allowed class for the external model. For the moment we have just all')
    pass

  def __init__(self,runInfoDict):
    """
      Constructor
      @ In, runInfoDict, dict, the dictionary containing the runInfo (read in the XML input file)
      @ Out, None
    """
    Dummy.__init__(self,runInfoDict)
    self.sim                      = None
    self.modelVariableValues      = {}                                          # dictionary of variable values for the external module imported at runtime
    self.modelVariableType        = {}                                          # dictionary of variable types, used for consistency checks
    self.listOfRavenAwareVars     = []                                          # list of variables RAVEN needs to be aware of
    self._availableVariableTypes = ['float','bool','int','ndarray',
                                    'c1darray','float16','float32','float64',
                                    'float128','int16','int32','int64','bool8'] # available data types
    self._availableVariableTypes = self._availableVariableTypes + ['numpy.'+item for item in self._availableVariableTypes]                   # as above
    self.printTag                 = 'EXTERNAL MODEL'
    self.initExtSelf              = utils.Object()
    self.workingDir = runInfoDict['WorkingDir']

  def initialize(self,runInfo,inputs,initDict=None):
    """
      this needs to be over written if a re initialization of the model is need it gets called at every beginning of a step
      after this call the next one will be run
      @ In, runInfo, dict, it is the run info from the jobHandler
      @ In, inputs, list, it is a list containing whatever is passed with an input role in the step
      @ In, initDict, dict, optional, dictionary of all objects available in the step is using this model
    """
    for key in self.modelVariableType.keys(): self.modelVariableType[key] = None
    if 'initialize' in dir(self.sim): self.sim.initialize(self.initExtSelf,runInfo,inputs)
    Dummy.initialize(self, runInfo, inputs)
    self.mods.extend(utils.returnImportModuleString(inspect.getmodule(self.sim)))

  def createNewInput(self,myInput,samplerType,**Kwargs):
    """
      this function have to return a new input that will be submitted to the model, it is called by the sampler
      @ In, myInput, list, the inputs (list) to start from to generate the new one
      @ In, samplerType, string, is the type of sampler that is calling to generate a new input
      @ In, **Kwargs, dict,  is a dictionary that contains the information coming from the sampler,
           a mandatory key is the sampledVars'that contains a dictionary {'name variable':value}
      @ Out, ([(inputDict)],copy.deepcopy(Kwargs)), tuple, return the new input in a tuple form
    """
    modelVariableValues ={}
    if 'createNewInput' in dir(self.sim):
      if 'SampledVars' in Kwargs.keys(): sampledVars = self._replaceVariablesNamesWithAliasSystem(Kwargs['SampledVars'],'input',False)
      extCreateNewInput = self.sim.createNewInput(self,myInput,samplerType,**Kwargs)
      if extCreateNewInput== None: self.raiseAnError(AttributeError,'in external Model '+self.ModuleToLoad+' the method createNewInput must return something. Got: None')
      if 'SampledVars' in Kwargs.keys() and len(self.alias['input'].keys()) != 0: Kwargs['SampledVars'] = sampledVars
      newInput = ([(extCreateNewInput)],copy.deepcopy(Kwargs))
      #return ([(extCreateNewInput)],copy.deepcopy(Kwargs)),copy.copy(modelVariableValues)
    else:
      newInput =  Dummy.createNewInput(self, myInput,samplerType,**Kwargs)
    for key in Kwargs['SampledVars'].keys(): modelVariableValues[key] = Kwargs['SampledVars'][key]
    return newInput, copy.copy(modelVariableValues)

  def updateInputFromOutside(self, Input, externalDict):
    """
      Method to update an input from outside
      @ In, Input, list, list of inputs that needs to be updated
      @ In, externalDict, dict, dictionary of new values that need to be added or updated
      @ Out, inputOut, list, updated list of inputs
    """
    dummyReturn =  Dummy.updateInputFromOutside(self,Input[0], externalDict)
    inputOut = (dummyReturn,Input[1])
    for key, value in externalDict.items(): inputOut[1][key] =  externalDict[key]
    return inputOut

  def localInputAndChecks(self,xmlNode):
    """
      Function to read the portion of the xml input that belongs to this specialized class
      and initialize some stuff based on the inputs got
      @ In, xmlNode, xml.etree.ElementTree.Element, Xml element node
      @ Out, None
    """
<<<<<<< HEAD
    if 'ModuleToLoad' in xmlNode.attrib.keys():
      self.ModuleToLoad = str(xmlNode.attrib['ModuleToLoad'])
=======
    #Model._readMoreXML(self, xmlNode)
    paramInput = ExternalModel.getInputSpecification()()
    paramInput.parseNode(xmlNode)
    if 'ModuleToLoad' in paramInput.parameterValues:
      self.ModuleToLoad = paramInput.parameterValues['ModuleToLoad']
>>>>>>> 0ad78fe0
      moduleToLoadString, self.ModuleToLoad = utils.identifyIfExternalModelExists(self, self.ModuleToLoad, self.workingDir)
    else: self.raiseAnError(IOError,'ModuleToLoad not provided for module externalModule')
    # load the external module and point it to self.sim
    self.sim = utils.importFromPath(moduleToLoadString,self.messageHandler.getDesiredVerbosity(self)>1)
    # check if there are variables and, in case, load them
    for child in paramInput.subparts:
      if child.getName() =='variable':
        self.raiseAnError(IOError,'"variable" node included but has been depreciated!  Please list variables in a "variables" node instead.  Remove this message by Dec 2016.')
      elif child.getName() == 'variables':
        if len(child.parameterValues) > 0: self.raiseAnError(IOError,'the block '+child.getName()+' named '+child.value+' should not have attributes!!!!!')
        for var in child.value.split(','):
          var = var.strip()
          self.modelVariableType[var] = None
    self.listOfRavenAwareVars.extend(self.modelVariableType.keys())
    # check if there are other information that the external module wants to load
    #TODO this needs to be converted to work with paramInput
    if '_readMoreXML' in dir(self.sim): self.sim._readMoreXML(self.initExtSelf,xmlNode)

  def __externalRun(self, Input, modelVariables):
    """
      Method that performs the actual run of the imported external model (separated from run method for parallelization purposes)
      @ In, Input, list, list of the inputs needed for running the model
      @ In, modelVariables, dict, the dictionary containing all the External Model variables
      @ Out, (outcomes,self), tuple, tuple containing the dictionary of the results (pos 0) and the self (pos 1)
    """
    externalSelf        = utils.Object()
    #self.sim=__import__(self.ModuleToLoad)
    modelVariableValues = {}
    for key in self.modelVariableType.keys(): modelVariableValues[key] = None
    for key,value in self.initExtSelf.__dict__.items():
      CustomCommandExecuter.execCommand('self.'+ key +' = copy.copy(object)',self=externalSelf,object=value)  # exec('externalSelf.'+ key +' = copy.copy(value)')
      modelVariableValues[key] = copy.copy(value)
    for key in Input.keys():
      if key in modelVariableValues.keys():
        modelVariableValues[key] = copy.copy(Input[key])
    if 'createNewInput' not in dir(self.sim):
      for key in Input.keys():
        if key in modelVariables.keys():
          modelVariableValues[key] = copy.copy(Input[key])
      for key in self.modelVariableType.keys() : CustomCommandExecuter.execCommand('self.'+ key +' = copy.copy(object["'+key+'"])',self=externalSelf,object=modelVariableValues) #exec('externalSelf.'+ key +' = copy.copy(modelVariableValues[key])')  #self.__uploadSolution()
    # only pass the variables and their values according to the model itself.
    InputDict = {}
    for key in Input.keys():
      if key in self.modelVariableType.keys():
        InputDict[key] = Input[key]
    self.sim.run(externalSelf, InputDict)
    for key in self.modelVariableType.keys()   : CustomCommandExecuter.execCommand('object["'+key+'"]  = copy.copy(self.'+key+')',self=externalSelf,object=modelVariableValues) #exec('modelVariableValues[key]  = copy.copy(externalSelf.'+key+')') #self.__pointSolution()
    for key in self.initExtSelf.__dict__.keys(): CustomCommandExecuter.execCommand('self.' +key+' = copy.copy(object.'+key+')',self=self.initExtSelf,object=externalSelf) #exec('self.initExtSelf.' +key+' = copy.copy(externalSelf.'+key+')')
    if None in self.modelVariableType.values():
      errorFound = False
      for key in self.modelVariableType.keys():
        self.modelVariableType[key] = type(modelVariableValues[key]).__name__
        if self.modelVariableType[key] not in self._availableVariableTypes:
          if not errorFound: self.raiseADebug('Unsupported type found. Available ones are: '+ str(self._availableVariableTypes).replace('[','').replace(']', ''),verbosity='silent')
          errorFound = True
          self.raiseADebug('variable '+ key+' has an unsupported type -> '+ self.modelVariableType[key],verbosity='silent')
      if errorFound: self.raiseAnError(RuntimeError,'Errors detected. See above!!')
    outcomes = dict((k, modelVariableValues[k]) for k in self.listOfRavenAwareVars)
    # check type consistency... This is needed in order to keep under control the external model... In order to avoid problems in collecting the outputs in our internal structures
    for key in self.modelVariableType.keys():
      if not (utils.typeMatch(outcomes[key],self.modelVariableType[key])):
        self.raiseAnError(RuntimeError,'type of variable '+ key + ' is ' + str(type(outcomes[key]))+' and mismatches with respect to the input ones (' + self.modelVariableType[key] +')!!!')
    self._replaceVariablesNamesWithAliasSystem(outcomes,'inout',True)
    return outcomes,self

  def run(self,Input,jobHandler):
    """
       Method that performs the actual run of the imported external model
       @ In,  Input, object, object contained the data to process. (inputToInternal output)
       @ In,  jobHandler, JobHandler instance, the global job handler instance
       @ Out, None
    """
    inRun = copy.copy(self._manipulateInput(Input[0][0]))
    uniqueHandler = Input[0][1]['uniqueHandler'] if 'uniqueHandler' in Input[0][1].keys() else 'any'
    jobHandler.submitDict['Internal']((inRun,Input[1],),self.__externalRun,str(Input[0][1]['prefix']),metadata=Input[0][1], modulesToImport = self.mods,uniqueHandler=uniqueHandler)

<<<<<<< HEAD
#
#
#
=======
  def collectOutput(self,finishedJob,output):
    """
      Method that collects the outputs from the previous run
      @ In, finishedJob, InternalRunner object, instance of the run just finished
      @ In, output, "DataObjects" object, output where the results of the calculation needs to be stored
      @ Out, None
    """
    if finishedJob.getEvaluation() == -1:
      #is it still possible for the run to not be finished yet?  Should we be erroring out if so?
      self.raiseAnError(RuntimeError,"No available Output to collect")
    def typeMatch(var,varTypeStr):
      """
        This method is aimed to check if a variable changed datatype
        @ In, var, python datatype, the first variable to compare
        @ In, varTypeStr, string, the type that this variable should have
        @ Out, typeMatch, bool, is the datatype changed?
      """
      typeVar = type(var)
      return typeVar.__name__ == varTypeStr or \
        typeVar.__module__+"."+typeVar.__name__ == varTypeStr
    # check type consistency... This is needed in order to keep under control the external model... In order to avoid problems in collecting the outputs in our internal structures
    instanciatedSelf = finishedJob.getEvaluation()[1][1]
    outcomes         = finishedJob.getEvaluation()[1][0]
    for key in instanciatedSelf.modelVariableType.keys():
      if not (typeMatch(outcomes[key],instanciatedSelf.modelVariableType[key])):
        self.raiseAnError(RuntimeError,'type of variable '+ key + ' is ' + str(type(outcomes[key]))+' and mismatches with respect to the input ones (' + instanciatedSelf.modelVariableType[key] +')!!!')
    Dummy.collectOutput(self, finishedJob, output)

>>>>>>> 0ad78fe0
class Code(Model):
  """
    This is the generic class that import an external code into the framework
  """
  CodeInterfaces = importlib.import_module("CodeInterfaces")

  @classmethod
  def getInputSpecification(cls):
    """
      Method to get a reference to a class that specifies the input data for
      class cls.
      @ In, cls, the class for which we are retrieving the specification
      @ Out, inputSpecification, InputData.ParameterInput, class to use for
        specifying input of cls.
    """
    inputSpecification = super(Code, cls).getInputSpecification()
    inputSpecification.addSub(InputData.parameterInputFactory("executable", contentType=InputData.StringType))
    inputSpecification.addSub(InputData.parameterInputFactory("preexec", contentType=InputData.StringType))

    ## Begin alias tag
    AliasInput = InputData.parameterInputFactory("alias", contentType=InputData.StringType)
    AliasInput.addParam("variable", InputData.StringType, True)
    inputSpecification.addSub(AliasInput)
    ## End alias tag

    ## Begin command line arguments tag
    ClargsInput = InputData.parameterInputFactory("clargs")

    ClargsTypeInput = InputData.makeEnumType("clargsType","clargsTypeType",["text","input","output","prepend","postpend"])
    ClargsInput.addParam("type", ClargsTypeInput, True)

    ClargsInput.addParam("arg", InputData.StringType, False)
    ClargsInput.addParam("extension", InputData.StringType, False)
    inputSpecification.addSub(ClargsInput)
    ## End command line arguments tag

    ## Begin file arguments tag
    FileargsInput = InputData.parameterInputFactory("fileargs")

    FileargsTypeInput = InputData.makeEnumType("fileargsType", "fileargsTypeType",["input","output","moosevpp"])
    FileargsInput.addParam("type", FileargsTypeInput, True)

    FileargsInput.addParam("arg", InputData.StringType, False)
    FileargsInput.addParam("extension", InputData.StringType, False)
    inputSpecification.addSub(FileargsInput)
    ## End file arguments tag

    return inputSpecification

  @classmethod
  def specializeValidateDict(cls):
    """
      This method describes the types of input accepted with a certain role by the model class specialization
      @ In, None
      @ Out, None
    """
    #FIXME think about how to import the roles to allowed class for the codes. For the moment they are not specialized by executable
    cls.validateDict['Input'].append(cls.testDict.copy())
    cls.validateDict['Input'  ][1]['class'       ] = 'Files'
    # FIXME there's lots of types that Files can be, so until XSD replaces this, commenting this out
    #validateDict['Input'  ][1]['type'        ] = ['']
    cls.validateDict['Input'  ][1]['required'    ] = False
    cls.validateDict['Input'  ][1]['multiplicity'] = 'n'

  def __init__(self,runInfoDict):
    """
      Constructor
      @ In, runInfoDict, dict, the dictionary containing the runInfo (read in the XML input file)
      @ Out, None
    """
    Model.__init__(self,runInfoDict)
    self.executable         = ''   #name of the executable (abs path)
    self.preExec            = None   #name of the pre-executable, if any
    self.oriInputFiles      = []   #list of the original input files (abs path)
    self.workingDir         = ''   #location where the code is currently running
    self.outFileRoot        = ''   #root to be used to generate the sequence of output files
    self.currentInputFiles  = []   #list of the modified (possibly) input files (abs path)
    self.codeFlags          = None #flags that need to be passed into code interfaces(if present)
    self.printTag           = 'CODE MODEL'
    self.lockedFileName     = "ravenLocked.raven"

  def _readMoreXML(self,xmlNode):
    """
      Function to read the portion of the xml input that belongs to this specialized class
      and initialize some stuff based on the inputs got
      @ In, xmlNode, xml.etree.ElementTree.Element, Xml element node
      @ Out, None
    """
    Model._readMoreXML(self, xmlNode)
    paramInput = Code.getInputSpecification()()
    paramInput.parseNode(xmlNode)
    self.clargs={'text':'', 'input':{'noarg':[]}, 'pre':'', 'post':''} #output:''
    self.fargs={'input':{}, 'output':'', 'moosevpp':''}
<<<<<<< HEAD
    for child in xmlNode:
      if child.tag =='executable':
        self.executable = str(child.text)
      if child.tag =='preexec':
        self.preExec = str(child.text)
      elif child.tag == 'clargs':
        argtype = child.attrib['type']      if 'type'      in child.attrib.keys() else None
        arg     = child.attrib['arg']       if 'arg'       in child.attrib.keys() else None
        ext     = child.attrib['extension'] if 'extension' in child.attrib.keys() else None
=======
    for child in paramInput.subparts:
      if child.getName() =='executable':
        self.executable = child.value
      if child.getName() =='preexec':
        self.preExec = child.value
      elif child.getName() =='alias':
        # the input would be <alias variable='internal_variable_name'>Material|Fuel|thermal_conductivity</alias>
        if 'variable' in child.parameterValues:
          self.alias[child.parameterValues['variable']] = child.value
        else:
          self.raiseAnError(IOError,'the attribute variable was not found in the definition of one of the alias for code model '+str(self.name))
      elif child.getName() == 'clargs':
        argtype = child.parameterValues['type']      if 'type'      in child.parameterValues else None
        arg     = child.parameterValues['arg']       if 'arg'       in child.parameterValues else None
        ext     = child.parameterValues['extension'] if 'extension' in child.parameterValues else None
>>>>>>> 0ad78fe0
        if argtype == None: self.raiseAnError(IOError,'"type" for clarg not specified!')
        elif argtype == 'text':
          if ext != None: self.raiseAWarning('"text" nodes only accept "type" and "arg" attributes! Ignoring "extension"...')
          if arg == None: self.raiseAnError(IOError,'"arg" for clarg '+argtype+' not specified! Enter text to be used.')
          self.clargs['text']=arg
        elif argtype == 'input':
          if ext == None: self.raiseAnError(IOError,'"extension" for clarg '+argtype+' not specified! Enter filetype to be listed for this flag.')
          if arg == None: self.clargs['input']['noarg'].append(ext)
          else:
            if arg not in self.clargs['input'].keys(): self.clargs['input'][arg]=[]
            self.clargs['input'][arg].append(ext)
        elif argtype == 'output':
          if arg == None: self.raiseAnError(IOError,'"arg" for clarg '+argtype+' not specified! Enter flag for output file specification.')
          self.clargs['output'] = arg
        elif argtype == 'prepend':
          if ext != None: self.raiseAWarning('"prepend" nodes only accept "type" and "arg" attributes! Ignoring "extension"...')
          if arg == None: self.raiseAnError(IOError,'"arg" for clarg '+argtype+' not specified! Enter text to be used.')
          self.clargs['pre'] = arg
        elif argtype == 'postpend':
          if ext != None: self.raiseAWarning('"postpend" nodes only accept "type" and "arg" attributes! Ignoring "extension"...')
          if arg == None: self.raiseAnError(IOError,'"arg" for clarg '+argtype+' not specified! Enter text to be used.')
          self.clargs['post'] = arg
        else: self.raiseAnError(IOError,'clarg type '+argtype+' not recognized!')
      elif child.getName() == 'fileargs':
        argtype = child.parameterValues['type']      if 'type'      in child.parameterValues else None
        arg     = child.parameterValues['arg']       if 'arg'       in child.parameterValues else None
        ext     = child.parameterValues['extension'] if 'extension' in child.parameterValues else None
        if argtype == None: self.raiseAnError(IOError,'"type" for filearg not specified!')
        elif argtype == 'input':
          if arg == None: self.raiseAnError(IOError,'filearg type "input" requires the template variable be specified in "arg" attribute!')
          if ext == None: self.raiseAnError(IOError,'filearg type "input" requires the auxiliary file extension be specified in "ext" attribute!')
          self.fargs['input'][arg]=[ext]
        elif argtype == 'output':
          if self.fargs['output']!='': self.raiseAnError(IOError,'output fileargs already specified!  You can only specify one output fileargs node.')
          if arg == None: self.raiseAnError(IOError,'filearg type "output" requires the template variable be specified in "arg" attribute!')
          self.fargs['output']=arg
        elif argtype.lower() == 'moosevpp':
          if self.fargs['moosevpp'] != '': self.raiseAnError(IOError,'moosevpp fileargs already specified!  You can only specify one moosevpp fileargs node.')
          if arg == None: self.raiseAnError(IOError,'filearg type "moosevpp" requires the template variable be specified in "arg" attribute!')
          self.fargs['moosevpp']=arg
        else: self.raiseAnError(IOError,'filearg type '+argtype+' not recognized!')
    if self.executable == '': self.raiseAnError(IOError,'not found the node <executable> in the body of the code model '+str(self.name))
    if '~' in self.executable: self.executable = os.path.expanduser(self.executable)
    abspath = os.path.abspath(self.executable)
    if os.path.exists(abspath):
      self.executable = abspath
    else: self.raiseAMessage('not found executable '+self.executable,'ExceptedError')
    if self.preExec is not None:
      if '~' in self.preExec: self.preExec = os.path.expanduser(self.preExec)
      abspath = os.path.abspath(self.preExec)
      if os.path.exists(abspath):
        self.preExec = abspath
      else: self.raiseAMessage('not found preexec '+self.preExec,'ExceptedError')
    self.code = Code.CodeInterfaces.returnCodeInterface(self.subType,self)
    self.code.readMoreXML(xmlNode) #TODO figure out how to handle this with InputData
    self.code.setInputExtension(list(a.strip('.') for b in (c for c in self.clargs['input'].values()) for a in b))
    self.code.addInputExtension(list(a.strip('.') for b in (c for c in self.fargs ['input'].values()) for a in b))
    self.code.addDefaultExtension()

  def getInitParams(self):
    """
      This function is called from the base class to print some of the information inside the class.
      Whatever is permanent in the class and not inherited from the parent class should be mentioned here
      The information is passed back in the dictionary. No information about values that change during the simulation are allowed
      @ In, None
      @ Out, paramDict, dict, dictionary containing the parameter names as keys
        and each parameter's initial value as the dictionary values
    """
    paramDict = Model.getInitParams(self)
    paramDict['executable']=self.executable
    return paramDict

  def getCurrentSetting(self):
    """
      This can be seen as an extension of getInitParams for the Code(model)
      that will return some information regarding the current settings of the
      code.
      Whatever is permanent in the class and not inherited from the parent class should be mentioned here
      The information is passed back in the dictionary. No information about values that change during the simulation are allowed
      @ In, None
      @ Out, paramDict, dict, dictionary containing the parameter names as keys
        and each parameter's initial value as the dictionary values
    """
    paramDict = {}
    paramDict['current working directory'] = self.workingDir
    paramDict['current output file root' ] = self.outFileRoot
    paramDict['current input file'       ] = self.currentInputFiles
    paramDict['original input file'      ] = self.oriInputFiles
    return paramDict

  def getAdditionalInputEdits(self,inputInfo):
    """
      Collects additional edits for the sampler to use when creating a new input.  By default does nothing.
      @ In, inputInfo, dict, dictionary in which to add edits
      @ Out, None.
    """
    inputInfo['additionalEdits']=self.fargs

  def initialize(self,runInfoDict,inputFiles,initDict=None):
    """
      this needs to be over written if a re initialization of the model is need it gets called at every beginning of a step
      after this call the next one will be run
      @ In, runInfo, dict, it is the run info from the jobHandler
      @ In, inputs, list, it is a list containing whatever is passed with an input role in the step
      @ In, initDict, dict, optional, dictionary of all objects available in the step is using this model
    """
    self.workingDir               = os.path.join(runInfoDict['WorkingDir'],runInfoDict['stepName']) #generate current working dir
    runInfoDict['TempWorkingDir'] = self.workingDir
    try: os.mkdir(self.workingDir)
    except OSError:
      self.raiseAWarning('current working dir '+self.workingDir+' already exists, this might imply deletion of present files')
      if utils.checkIfPathAreAccessedByAnotherProgram(self.workingDir,3.0): self.raiseAWarning('directory '+ self.workingDir + ' is likely used by another program!!! ')
      if utils.checkIfLockedRavenFileIsPresent(self.workingDir,self.lockedFileName): self.raiseAnError(RuntimeError, self, "another instance of RAVEN is running in the working directory "+ self.workingDir+". Please check your input!")
      # register function to remove the locked file at the end of execution
      atexit.register(lambda filenamelocked: os.remove(filenamelocked),os.path.join(self.workingDir,self.lockedFileName))
    for inputFile in inputFiles:
      shutil.copy(inputFile.getAbsFile(),self.workingDir)
    self.oriInputFiles = []
    for i in range(len(inputFiles)):
      self.oriInputFiles.append(copy.deepcopy(inputFiles[i]))
      self.oriInputFiles[-1].setPath(self.workingDir)
    self.currentInputFiles        = None
    self.outFileRoot              = None

  def createNewInput(self,currentInput,samplerType,**Kwargs):
    """
      this function have to return a new input that will be submitted to the model, it is called by the sampler
      here only a PointSet is accepted a local copy of the values is performed.
      For a PointSet only the last set of entries are copied.
      The copied values are returned as a dictionary back
      @ In, currentInput, list, the inputs (list) to start from to generate the new one
      @ In, samplerType, string, is the type of sampler that is calling to generate a new input
      @ In, **Kwargs, dict,  is a dictionary that contains the information coming from the sampler,
           a mandatory key is the sampledVars'that contains a dictionary {'name variable':value}
      @ Out, createNewInput, tuple, return the new input in a tuple form
    """
    Kwargs['executable'] = self.executable
    found = False
    newInputSet = copy.deepcopy(currentInput)
    #TODO FIXME I don't think the extensions are the right way to classify files anymore, with the new Files
    #  objects.  However, this might require some updating of many Code Interfaces as well.
    for index, inputFile in enumerate(newInputSet):
      if inputFile.getExt() in self.code.getInputExtension():
        found = True
        break
    if not found: self.raiseAnError(IOError,'None of the input files has one of the extensions requested by code '
                                  + self.subType +': ' + ' '.join(self.code.getInputExtension()))
    Kwargs['outfile'] = 'out~'+newInputSet[index].getBase()
    subDirectory = os.path.join(self.workingDir,Kwargs['prefix'] if 'prefix' in Kwargs.keys() else '1')

    if not os.path.exists(subDirectory):
      os.mkdir(subDirectory)
    for index in range(len(newInputSet)):
      newInputSet[index].setPath(subDirectory)
      shutil.copy(self.oriInputFiles[index].getAbsFile(),subDirectory)
    Kwargs['subDirectory'] = subDirectory
    if 'SampledVars' in Kwargs.keys():
      sampledVars = self._replaceVariablesNamesWithAliasSystem(Kwargs['SampledVars'],'input',False)
    newInput    = self.code.createNewInput(newInputSet,self.oriInputFiles,samplerType,**copy.deepcopy(Kwargs))
    if 'SampledVars' in Kwargs.keys() and len(self.alias['input'].keys()) != 0: Kwargs['SampledVars'] = sampledVars
    return (newInput,Kwargs)

  def updateInputFromOutside(self, Input, externalDict):
    """
      Method to update an input from outside
      @ In, Input, list, list of inputs that needs to be updated
      @ In, externalDict, dict, dictionary of new values that need to be added or updated
      @ Out, inputOut, list, updated list of inputs
    """
    newKwargs = Input[1]
    newKwargs['SampledVars'].update(externalDict)
    # the following update should be done with the Pb value coming from the previous (in the model chain) model
    newKwargs['SampledVarsPb'].update(dict.fromkeys(externalDict.keys(),1.0))
    self._replaceVariablesNamesWithAliasSystem(newKwargs['SampledVars'  ],'input',False)
    self._replaceVariablesNamesWithAliasSystem(newKwargs['SampledVarsPb'],'input',False)
    inputOut = self.createNewInput(Input[1]['originalInput'], Input[1]['SamplerType'], **newKwargs)
    return inputOut

  def run(self,inputFiles,jobHandler):
    """
      Method that performs the actual run of the Code model
      @ In,  Input, object, object contained the data to process. (inputToInternal output)
      @ In,  jobHandler, JobHandler instance, the global job handler instance
      @ Out, None
    """
    self.currentInputFiles, metaData = (copy.deepcopy(inputFiles[0]),inputFiles[1]) if type(inputFiles).__name__ == 'tuple' else (inputFiles, None)
    returnedCommand = self.code.genCommand(self.currentInputFiles,self.executable, flags=self.clargs, fileArgs=self.fargs, preExec=self.preExec)
    if type(returnedCommand).__name__ != 'tuple'  : self.raiseAnError(IOError, "the generateCommand method in code interface must return a tuple")
    if type(returnedCommand[0]).__name__ != 'list': self.raiseAnError(IOError, "the first entry in tuple returned by generateCommand method needs to be a list of tuples!")
    executeCommand, self.outFileRoot = returnedCommand
    uniqueHandler = inputFiles[1]['uniqueHandler'] if 'uniqueHandler' in inputFiles[1].keys() else 'any'
    identifier    = inputFiles[1]['prefix'] if 'prefix' in inputFiles[1].keys() else None
    jobHandler.submitDict['External'](executeCommand,self.outFileRoot,metaData.pop('subDirectory'),identifier=identifier,metadata=metaData,codePointer=self.code,uniqueHandler = uniqueHandler)
    found = False
    for index, inputFile in enumerate(self.currentInputFiles):
      if inputFile.getExt() in self.code.getInputExtension():
        found = True
        break
    if not found: self.raiseAnError(IOError,'None of the input files has one of the extensions requested by code '
                                  + self.subType +': ' + ' '.join(self.getInputExtension()))
    self.raiseAMessage('job "'+ str(identifier)  +'" submitted!')

  def finalizeModelOutput(self,finishedJob):
    """
      Method that is aimed to finalize (preprocess) the output of a model before the results get collected
      @ In, finishedJob, InternalRunner object, instance of the run just finished
      @ Out, None
    """
    if 'finalizeCodeOutput' in dir(self.code):
      out = self.code.finalizeCodeOutput(finishedJob.command,finishedJob.output,finishedJob.getWorkingDir())
      if out: finishedJob.output = out

  def collectOutput(self,finishedjob,output):
    """
      Method that collects the outputs from the previous run
      @ In, finishedJob, InternalRunner object, instance of the run just finished
      @ In, output, "DataObjects" object, output where the results of the calculation needs to be stored
      @ Out, None
    """
    outputFilelocation = finishedjob.getWorkingDir()
    attributes={"inputFile":self.currentInputFiles,"type":"csv","name":os.path.join(outputFilelocation,finishedjob.output+'.csv')}
    attributes['alias'] = self.alias
    metadata = finishedjob.getMetadata()
    if metadata: attributes['metadata'] = metadata
    if output.type == "HDF5"        : output.addGroup(attributes,attributes)
    elif output.type in ['PointSet','HistorySet']:
      outfile = Files.returnInstance('CSV',self)
      outfile.initialize(finishedjob.output+'.csv',self.messageHandler,path=outputFilelocation)
      output.addOutput(outfile,attributes)
      if metadata:
        for key,value in metadata.items(): output.updateMetadata(key,value,attributes)
    else: self.raiseAnError(ValueError,"output type "+ output.type + " unknown for Model Code "+self.name)

  def collectOutputFromDict(self,exportDict,output):
    """
      Collect results from dictionary
      @ In, exportDict, dict, contains 'inputs','outputs','metadata'
      @ In, output, the place to write to
      @ Out, None
    """
    prefix = exportDict.pop('prefix')
    #convert to *spaceParams instead of inputs,outputs
    if 'inputs' in exportDict.keys():
      inp = exportDict.pop('inputs')
      exportDict['inputSpaceParams'] = inp
    if 'outputs' in exportDict.keys():
      out = exportDict.pop('outputs')
      exportDict['outputSpaceParams'] = out
    if output.type == 'HDF5':
      output.addGroupDataObjects({'group':self.name+str(prefix)},exportDict,False)
    else: #point set
      for key in exportDict['inputSpaceParams']:
        if key in output.getParaKeys('inputs'):
          output.updateInputValue(key,exportDict['inputSpaceParams'][key])
      for key in exportDict['outputSpaceParams']:
        if key in output.getParaKeys('outputs'):
          output.updateOutputValue(key,exportDict['outputSpaceParams'][key])
      for key in exportDict['metadata']:
        output.updateMetadata(key,exportDict['metadata'][key])
      output.numAdditionalLoadPoints += 1 #prevents consistency problems for entries from restart

class PostProcessor(Model, Assembler):
  """
    PostProcessor is an Action System. All the models here, take an input and perform an action
  """
  @classmethod
  def specializeValidateDict(cls):
    """
      This method describes the types of input accepted with a certain role by the model class specialization
      @ In, None
      @ Out, None
    """
    cls.validateDict['Input']                    = [cls.validateDict['Input' ][0]]
    cls.validateDict['Input'][0]['required'    ] = False
    cls.validateDict['Input'].append(cls.testDict.copy())
    cls.validateDict['Input'  ][1]['class'       ] = 'Databases'
    cls.validateDict['Input'  ][1]['type'        ] = ['HDF5']
    cls.validateDict['Input'  ][1]['required'    ] = False
    cls.validateDict['Input'  ][1]['multiplicity'] = 'n'
    cls.validateDict['Input'].append(cls.testDict.copy())
    cls.validateDict['Input'  ][2]['class'       ] = 'DataObjects'
    cls.validateDict['Input'  ][2]['type'        ] = ['PointSet','HistorySet']
    cls.validateDict['Input'  ][2]['required'    ] = False
    cls.validateDict['Input'  ][2]['multiplicity'] = 'n'
    cls.validateDict['Input'].append(cls.testDict.copy())
    cls.validateDict['Input'  ][3]['class'       ] = 'Files'
    # FIXME there's lots of types that Files can be, so until XSD replaces this, commenting this out
    #cls.validateDict['Input'  ][3]['type'        ] = ['']
    cls.validateDict['Input'  ][3]['required'    ] = False
    cls.validateDict['Input'  ][3]['multiplicity'] = 'n'
    cls.validateDict['Output'].append(cls.testDict.copy())
    cls.validateDict['Output' ][0]['class'       ] = 'Files'
    cls.validateDict['Output' ][0]['type'        ] = ['']
    cls.validateDict['Output' ][0]['required'    ] = False
    cls.validateDict['Output' ][0]['multiplicity'] = 'n'
    cls.validateDict['Output' ][1]['class'       ] = 'DataObjects'
    cls.validateDict['Output' ][1]['type'        ] = ['PointSet','HistorySet']
    cls.validateDict['Output' ][1]['required'    ] = False
    cls.validateDict['Output' ][1]['multiplicity'] = 'n'
    cls.validateDict['Output'].append(cls.testDict.copy())
    cls.validateDict['Output' ][2]['class'       ] = 'Databases'
    cls.validateDict['Output' ][2]['type'        ] = ['HDF5']
    cls.validateDict['Output' ][2]['required'    ] = False
    cls.validateDict['Output' ][2]['multiplicity'] = 'n'
    cls.validateDict['Output'].append(cls.testDict.copy())
    cls.validateDict['Output' ][3]['class'       ] = 'OutStreams'
    cls.validateDict['Output' ][3]['type'        ] = ['Plot','Print']
    cls.validateDict['Output' ][3]['required'    ] = False
    cls.validateDict['Output' ][3]['multiplicity'] = 'n'
    cls.validateDict['Function'] = [cls.testDict.copy()]
    cls.validateDict['Function'  ][0]['class'       ] = 'Functions'
    cls.validateDict['Function'  ][0]['type'        ] = ['External','Internal']
    cls.validateDict['Function'  ][0]['required'    ] = False
    cls.validateDict['Function'  ][0]['multiplicity'] = 1
    cls.validateDict['ROM'] = [cls.testDict.copy()]
    cls.validateDict['ROM'       ][0]['class'       ] = 'Models'
    cls.validateDict['ROM'       ][0]['type'        ] = ['ROM']
    cls.validateDict['ROM'       ][0]['required'    ] = False
    cls.validateDict['ROM'       ][0]['multiplicity'] = 1
    cls.validateDict['KDD'] = [cls.testDict.copy()]
    cls.validateDict['KDD'       ][0]['class'       ] = 'Models'
    cls.validateDict['KDD'       ][0]['type'        ] = ['KDD']
    cls.validateDict['KDD'       ][0]['required'    ] = False
    cls.validateDict['KDD'       ][0]['multiplicity'] = 'n'

  def __init__(self,runInfoDict):
    """
      Constructor
      @ In, runInfoDict, dict, the dictionary containing the runInfo (read in the XML input file)
      @ Out, None
    """
    Model.__init__(self,runInfoDict)
    self.input  = {}     # input source
    self.action = None   # action
    self.workingDir = ''
    self.printTag = 'POSTPROCESSOR MODEL'

  def whatDoINeed(self):
    """
      This method is used mainly by the Simulation class at the Step construction stage.
      It is used for inquiring the class, which is implementing the method, about the kind of objects the class needs to
      be initialize. It is an abstract method -> It must be implemented in the derived class!
      NB. In this implementation, the method only calls the self.interface.whatDoINeed() method
      @ In, None
      @ Out, needDict, dict, dictionary of objects needed (class:tuple(object type{if None, Simulation does not check the type}, object name))
    """
    return self.interface.whatDoINeed()

  def generateAssembler(self,initDict):
    """
      This method is used mainly by the Simulation class at the Step construction stage.
      It is used for sending to the instanciated class, which is implementing the method, the objects that have been requested through "whatDoINeed" method
      It is an abstract method -> It must be implemented in the derived class!
      NB. In this implementation, the method only calls the self.interface.generateAssembler(initDict) method
      @ In, initDict, dict, dictionary ({'mainClassName(e.g., Databases):{specializedObjectName(e.g.,DatabaseForSystemCodeNamedWolf):ObjectInstance}'})
      @ Out, None
    """
    self.interface.generateAssembler(initDict)

  def _readMoreXML(self,xmlNode):
    """
      Function to read the portion of the xml input that belongs to this specialized class
      and initialize some stuff based on the inputs got
      @ In, xmlNode, xml.etree.ElementTree.Element, Xml element node
      @ Out, None
    """
    Model._readMoreXML(self, xmlNode)
    self.interface = PostProcessors.returnInstance(self.subType,self)
    self.interface._readMoreXML(xmlNode)

  def getInitParams(self):
    """
      This function is called from the base class to print some of the information inside the class.
      Whatever is permanent in the class and not inherited from the parent class should be mentioned here
      The information is passed back in the dictionary. No information about values that change during the simulation are allowed
      @ In, None
      @ Out, paramDict, dict, dictionary containing the parameter names as keys
        and each parameter's initial value as the dictionary values
    """
    paramDict = Model.getInitParams(self)
    return paramDict

  def initialize(self,runInfo,inputs, initDict=None):
    """
      this needs to be over written if a re initialization of the model is need it gets called at every beginning of a step
      after this call the next one will be run
      @ In, runInfo, dict, it is the run info from the jobHandler
      @ In, inputs, list, it is a list containing whatever is passed with an input role in the step
      @ In, initDict, dict, optional, dictionary of all objects available in the step is using this model
    """
    self.workingDir               = os.path.join(runInfo['WorkingDir'],runInfo['stepName']) #generate current working dir
    self.interface.initialize(runInfo, inputs, initDict)
    self.mods = self.mods + list(set(utils.returnImportModuleString(inspect.getmodule(PostProcessors),True)) - set(self.mods))

  def run(self,Input,jobHandler):
    """
      Method that performs the actual run of the Post-Processor model
      @ In,  Input, object, object contained the data to process. (inputToInternal output)
      @ In,  jobHandler, JobHandler instance, the global job handler instance
      @ Out, None
    """
    if len(Input) > 0 : jobHandler.submitDict['Internal']((Input,),self.interface.run,str(0),modulesToImport = self.mods, forceUseThreads = True)
    else: jobHandler.submitDict['Internal']((None,),self.interface.run,str(0),modulesToImport = self.mods, forceUseThreads = True)

  def collectOutput(self,finishedjob,output):
    """
      Method that collects the outputs from the previous run
      @ In, finishedJob, InternalRunner object, instance of the run just finished
      @ In, output, "DataObjects" object, output where the results of the calculation needs to be stored
      @ Out, None
    """
    self.interface.collectOutput(finishedjob,output)

  def createNewInput(self,myInput,samplerType,**Kwargs):
    """
      this function have to return a new input that will be submitted to the model, it is called by the sampler
      here only a PointSet is accepted a local copy of the values is performed.
      For a PointSet, only the last set of entries is copied
      The copied values are returned as a dictionary back
      @ In, myInput, list, the inputs (list) to start from to generate the new one
      @ In, samplerType, string, is the type of sampler that is calling to generate a new input
      @ In, **Kwargs, dict,  is a dictionary that contains the information coming from the sampler,
           a mandatory key is the sampledVars'that contains a dictionary {'name variable':value}
      @ Out, createNewInput, tuple, return the new input in a tuple form
    """
    return self.interface.inputToInternal(self,myInput)

class EnsembleModel(Dummy, Assembler):
  """
    EnsembleModel class. This class is aimed to create a comunication 'pipe' among different models in terms of Input/Output relation
  """
  @classmethod
  def specializeValidateDict(cls):
    """
      This method describes the types of input accepted with a certain role by the model class specialization
      Being this class an essembler class, all the Inputs
      @ In, None
      @ Out, None
    """
    cls.validateDict['Output'].append(cls.testDict.copy())
    cls.validateDict['Output' ][1]['class'       ] = 'DataObjects'
    cls.validateDict['Output' ][1]['type'        ] = ['PointSet']
    cls.validateDict['Output' ][1]['required'    ] = False
    cls.validateDict['Output' ][1]['multiplicity'] = 'n'
    cls.validateDict['Output'].append(cls.testDict.copy())
    cls.validateDict['Output' ][2]['class'       ] = 'Databases'
    cls.validateDict['Output' ][2]['type'        ] = ['HDF5']
    cls.validateDict['Output' ][2]['required'    ] = False
    cls.validateDict['Output' ][2]['multiplicity'] = 'n'
    cls.validateDict['Output'].append(cls.testDict.copy())
    cls.validateDict['Output' ][3]['class'       ] = 'OutStreams'
    cls.validateDict['Output' ][3]['type'        ] = ['Plot','Print']
    cls.validateDict['Output' ][3]['required'    ] = False
    cls.validateDict['Output' ][3]['multiplicity'] = 'n'

  def __init__(self,runInfoDict):
    """
      Constructor
      @ In, runInfoDict, dict, the dictionary containing the runInfo (read in the XML input file)
      @ Out, None
    """
    Dummy.__init__(self,runInfoDict)
    self.modelsDictionary         = {}           # dictionary of models that are going to be assembled {'modelName':{'Input':[in1,in2,..,inN],'Output':[out1,out2,..,outN],'Instance':Instance}}
    self.activatePicard           = False
    self.printTag = 'EnsembleModel MODEL'
    self.addAssemblerObject('Model','n',True)
    self.addAssemblerObject('TargetEvaluation','n')
    self.tempTargetEvaluations = {}
    self.maxIterations         = 30
    self.convergenceTol        = 1.e-3
    self.lockSystem = threading.RLock()

  def localInputAndChecks(self,xmlNode):
    """
      Function to read the portion of the xml input that belongs to this specialized class
      and initialize some stuff based on the inputs got
      @ In, xmlNode, xml.etree.ElementTree.Element, Xml element node
      @ Out, None
    """
    Dummy.localInputAndChecks(self, xmlNode)
    for child in xmlNode:
      if child.tag not in  ["Model"]: self.raiseAnError(IOError, "Expected Model tag. Got "+child.tag)
      if child.tag == 'Model':
        self.modelsDictionary[child.text.strip()] = {'TargetEvaluation':None,'Instance':None}
        for childChild in child:
          self.modelsDictionary[child.text.strip()][childChild.tag] = childChild.text.strip()
        if self.modelsDictionary[child.text.strip()].values().count(None) != 1: self.raiseAnError(IOError, "TargetEvaluation xml block needs to be inputted!")
        if len(self.modelsDictionary[child.text.strip()].values()) > 2: self.raiseAnError(IOError, "TargetEvaluation xml block is the only XML sub-block allowed!")
        if 'inputNames' not in child.attrib.keys(): self.raiseAnError(IOError, "inputNames attribute for Model" + child.text.strip() +" has not been inputted!")
        self.modelsDictionary[child.text.strip()]['inputNames'] = [utils.toStrish(inpName) for inpName in child.attrib["inputNames"].split(",")]
      if child.tag == 'settings':
        self.__readSettings(child)
    if len(self.modelsDictionary.keys()) < 2: self.raiseAnError(IOError, "The EnsembleModel needs at least 2 models to be constructed!")

  def __readSettings(self, xmlNode):
    """
      Method to read the ensemble model settings from XML input files
      @ In, xmlNode, xml.etree.ElementTree.Element, Xml element node
      @ Out, None
    """
    for childChild in child:
      if childChild.tag == 'maxIterations': self.maxIterations  = int(childChild.text)
      if childChild.tag == 'tolerance'    : self.convergenceTol = float(childChild.text)


  def __findMatchingModel(self,what,subWhat):
    """
      Method to find the matching models with respect a some input/output. If not found, return None
      @ In, what, string, "Input" or "Output"
      @ In, subWhat, string, a keyword that needs to be contained in "what" for the mathching model
      @ Out, models, list, list of model names that match the key subWhat
    """
    models = []
    for key, value in self.modelsDictionary.items():
      if subWhat in value[what]: models.append(key)
    if len(models) == 0: models = None
    return models

  def initialize(self,runInfo,inputs,initDict=None):
    """
      Method to initialize the EnsembleModel
      @ In, runInfo is the run info from the jobHandler
      @ In, inputs is a list containing whatever is passed with an input role in the step
      @ In, initDict, optional, dictionary of all objects available in the step is using this model
      @ Out, None
    """
    self.tree = TreeStructure.NodeTree(self.messageHandler,TreeStructure.Node(self.messageHandler,self.name))
    rootNode = self.tree.getrootnode()
    for modelIn in self.assemblerDict['Model']:
      self.modelsDictionary[modelIn[2]]['Instance'] = modelIn[3]
      inputForModel = []
      for input in inputs:
        if input.name in self.modelsDictionary[modelIn[2]]['inputNames']: inputForModel.append(input)
      self.modelsDictionary[modelIn[2]]['Instance'].initialize(runInfo,inputForModel,initDict)
      for mm in self.modelsDictionary[modelIn[2]]['Instance'].mods:
        if mm not in self.mods: self.mods.append(mm)
    for targetEval in self.assemblerDict['TargetEvaluation']:
      for modelIn in self.modelsDictionary.keys():
        if targetEval[2] == self.modelsDictionary[modelIn]['TargetEvaluation']:
          self.modelsDictionary[modelIn]['TargetEvaluation'] = targetEval[3]
          self.tempTargetEvaluations[modelIn]                = copy.deepcopy(targetEval[3])
          if type(targetEval[3]).__name__ != 'PointSet': self.raiseAnError(IOError, "The TargetEvaluation needs to be an instance of PointSet. Got "+type(targetEval[3]).__name__)
          self.modelsDictionary[modelIn]['Input'] = targetEval[3].getParaKeys("inputs")
          self.modelsDictionary[modelIn]['Output'] = targetEval[3].getParaKeys("outputs")
          modelNode = TreeStructure.Node(self.messageHandler,modelIn)
          modelNode.add( 'inputs', targetEval[3].getParaKeys("inputs"))
          modelNode.add('outputs', targetEval[3].getParaKeys("outputs"))
          rootNode.appendBranch(modelNode)
          break
    # construct chain connections
    self.orderList        = self.modelsDictionary.keys()
    self.isConnected      = {}
    for modelIn in self.modelsDictionary.keys():
      topModelNode = self.tree.find(modelIn)
      for i in range(len(self.modelsDictionary[modelIn]['Input'])):
        inputMatch   = self.__findMatchingModel('Output',self.modelsDictionary[modelIn]['Input'][i])
        if inputMatch is not None:
          for match in inputMatch:
            if not topModelNode.isAnActualBranch(match):
              topModelNode.appendBranch(self.tree.getrootnode().findBranch(match),True)
            indexModelIn = self.orderList.index(modelIn)
            self.orderList.pop(self.orderList.index(modelIn))
            self.orderList.insert(int(max(self.orderList.index(match)+1,indexModelIn)), modelIn)
    # check if Picard needs to be activated
    for modelIn in self.modelsDictionary.keys():
      if not self.activatePicard:
        branch, testDict = self.tree.getrootnode().findBranch(modelIn), dict.fromkeys(self.modelsDictionary.keys(),-1)
        for node in branch.iter():
          testDict[node.name] +=1
          if testDict[node.name] > 0:
            self.activatePicard = True
            break
    if self.activatePicard: self.raiseAMessage("Multi-model connections determined a non-linear system. Picard's iterations activated!")
    else                  : self.raiseAMessage("Multi-model connections determined a linear system. Picard's iterations not activated!")

    self.allOutputs = []
    self.needToCheckInputs = True
    #if self.activatePicard:
    for modelIn in self.modelsDictionary.keys():
      for modelCheck in self.modelsDictionary.keys():
        for modelInOut in self.modelsDictionary[modelIn]['Output']:
          if modelInOut not in self.allOutputs: self.allOutputs.append(modelInOut)
          if modelInOut not in self.isConnected.keys(): self.isConnected[modelInOut] = {'input':[],'output':None}
          if modelInOut in self.modelsDictionary[modelCheck]['Input']:
            self.isConnected[modelInOut]['input' ].append(modelCheck)
            self.isConnected[modelInOut]['output'] = modelIn

  def localAddInitParams(self,tempDict):
    """
      Method used to export to the printer in the base class the additional PERMANENT your local class have
      @ In, tempDict, dict, dictionary to be updated. {'attribute name':value}
      @ Out, None
    """
    tempDict['Models contained in EnsembleModel are '] = self.modelsDictionary.keys()

  def __selectInputSubset(self,modelName, kwargs ):
    """
      Method aimed to select the input subset for a certain model
      @ In, modelName, string, the model name
      @ In, kwargs , dict, the kwarded dictionary where the sampled vars are stored
      @ Out, selectedKwargs , dict, the subset of variables (in a swallow copy of the kwargs  dict)
    """
    selectedKwargs = copy.copy(kwargs)
    selectedKwargs['SampledVars'], selectedKwargs['SampledVarsPb'] = {}, {}
    for key in kwargs["SampledVars"].keys():
      if key in self.modelsDictionary[modelName]['Input']:
        selectedKwargs['SampledVars'][key], selectedKwargs['SampledVarsPb'][key] =  kwargs["SampledVars"][key],  kwargs["SampledVarsPb"][key] if 'SampledVarsPb' in kwargs.keys() else 1.0
    return copy.deepcopy(selectedKwargs)

  def _inputToInternal(self, myInput, sampledVarsKeys, full=False):
    """
      Transform it in the internal format the provided input. myInput could be either a dictionary (then nothing to do) or one of the admitted data
      This method is used only for the sub-models that are INTERNAL (not for Code models)
      @ In, myInput, object, the object that needs to be manipulated
      @ In, sampledVarsKeys, list, list of variables that partecipate to the sampling
      @ In, full, bool, optional, does the full input needs to be retrieved or just the last element?
      @ Out, initialConversion, dict, the manipulated input
    """
    initialConversion = Dummy._inputToInternal(self, myInput, full)
    for key in initialConversion.keys():
      if key not in sampledVarsKeys: initialConversion.pop(key)
    return initialConversion

  def createNewInput(self,myInput,samplerType,**Kwargs):
    """
      this function have to return a new input that will be submitted to the model, it is called by the sampler
      @ In, myInput, list, the inputs (list) to start from to generate the new one
      @ In, samplerType, string, is the type of sampler that is calling to generate a new input
      @ In, **Kwargs, dict,  is a dictionary that contains the information coming from the sampler,
           a mandatory key is the sampledVars'that contains a dictionary {'name variable':value}
      @ Out, newInputs, dict, dict that returns the new inputs for each sub-model
    """
    # check if all the inputs of the submodule are covered by the sampled vars and Outputs of the other sub-models
    if self.needToCheckInputs: allCoveredVariables = list(set(self.allOutputs + Kwargs['SampledVars'].keys()))
    newInputs                     = {}
    identifier                    = Kwargs['prefix']
    newInputs['prefix']           = identifier
    for modelIn, specs in self.modelsDictionary.items():
      if self.needToCheckInputs:
        for inp in specs['Input']:
          if inp not in allCoveredVariables: self.raiseAnError(RuntimeError,"for sub-model "+ modelIn + "the input "+inp+" has not been found among other models' outputs and sampled variables!")
      newKwargs = self.__selectInputSubset(modelIn,Kwargs)
      inputForModel = []
      for input in myInput:
        if input.name in self.modelsDictionary[modelIn]['inputNames']: inputForModel.append(input)
      if len(inputForModel) == 0: self.raiseAnError(IOError,"inputs " + " ".join(self.modelsDictionary[modelIn]['inputNames']) + " has not been found!")
      inputDict = [self._inputToInternal(inputForModel[0],newKwargs['SampledVars'].keys())] if specs['Instance'].type != 'Code' else  inputForModel
      newInputs[modelIn] = specs['Instance'].createNewInput(inputDict,samplerType,**newKwargs)
      if specs['Instance'].type == 'Code':
        newInputs[modelIn][1]['originalInput'] = inputDict
    self.needToCheckInputs = False
    return copy.deepcopy(newInputs)

  def collectOutput(self,finishedJob,output):
    """
      Method that collects the outputs from the previous run
      @ In, finishedJob, ClientRunner object, instance of the run just finished
      @ In, output, "DataObjects" object, output where the results of the calculation needs to be stored
      @ Out, None
    """
    if finishedJob.getEvaluation() == -1: self.raiseAnError(RuntimeError,"Job " + finishedJob.identifier +" failed!")
    inputs, out = finishedJob.getEvaluation()[:2]
    exportDict = {'inputSpaceParams':{},'outputSpaceParams':{},'metadata':{}}
    outcomes, targetEvaluations = out
    for modelIn in self.modelsDictionary.keys():
      # update TargetEvaluation
      inputsValues  = targetEvaluations[modelIn].getParametersValues('inputs', nodeId = 'RecontructEnding')
      outputsValues = targetEvaluations[modelIn].getParametersValues('outputs', nodeId = 'RecontructEnding')
      metadataValues= targetEvaluations[modelIn].getAllMetadata(nodeId = 'RecontructEnding')
      for key in targetEvaluations[modelIn].getParaKeys('inputs'):
        self.modelsDictionary[modelIn]['TargetEvaluation'].updateInputValue (key,inputsValues[key])
      for key in targetEvaluations[modelIn].getParaKeys('outputs'):
        self.modelsDictionary[modelIn]['TargetEvaluation'].updateOutputValue (key,outputsValues[key])
      for key in metadataValues.keys():
        self.modelsDictionary[modelIn]['TargetEvaluation'].updateMetadata(key,metadataValues[key])
      # end of update of TargetEvaluation
      for typeInfo,values in outcomes[modelIn].items():
        for key in values.keys(): exportDict[typeInfo][key] = values[key]
      if output.name == self.modelsDictionary[modelIn]['TargetEvaluation'].name: self.raiseAnError(RuntimeError, "The Step output can not be one of the target evaluation outputs!")
    if output.type == 'HDF5': output.addGroupDataObjects({'group':self.name+str(finishedJob.identifier)},exportDict,False)
    else:
      for key in exportDict['inputSpaceParams' ] :
        if key in output.getParaKeys('inputs') : output.updateInputValue (key,exportDict['inputSpaceParams' ][key][-1])
      for key in exportDict['outputSpaceParams'] :
        if key in output.getParaKeys('outputs'): output.updateOutputValue(key,exportDict['outputSpaceParams'][key][-1])
      for key in exportDict['metadata'] :  output.updateMetadata(key,exportDict['metadata'][key][-1])

  def getAdditionalInputEdits(self,inputInfo):
    """
      Collects additional edits for the sampler to use when creating a new input. In this case, it calls all the getAdditionalInputEdits methods
      of the sub-models
      @ In, inputInfo, dict, dictionary in which to add edits
      @ Out, None.
    """
    for modelIn in self.modelsDictionary.keys(): self.modelsDictionary[modelIn]['Instance'].getAdditionalInputEdits(inputInfo)

  def run(self,Input,jobHandler):
    """
      Method to run the essembled model
      @ In, Input, object, object contained the data to process. (inputToInternal output)
      @ In, jobHandler, JobHandler instance, the global job handler instance
      @ Out, None
    """
    for mm in utils.returnImportModuleString(jobHandler):
      if mm not in self.mods: self.mods.append(mm)
    jobHandler.submitDict['InternalClient'](((copy.deepcopy(Input),jobHandler),), self.__externalRun,str(Input['prefix']))

  def __retrieveDependentOutput(self,modelIn,listOfOutputs):
    """
      This method is aimed to retrieve the values of the output of the models on which the modelIn depends on
      @ In, modelIn, string, name of the model for which the dependent outputs need to be
      @ In, listOfOutputs, list, list of dictionary outputs ({modelName:dictOfOutputs})
      @ Out, dependentOutputs, dict, the dictionary of outputs the modelIn needs
    """
    dependentOutputs = {}
    for previousOutputs in listOfOutputs:
      if len(previousOutputs.values()) > 0:
        for input in self.modelsDictionary[modelIn]['Input']:
          # since we support only PointSet we get the last entry of the array (the current history)
          if input in previousOutputs.keys(): dependentOutputs[input] =  previousOutputs[input][-1]
    return dependentOutputs

  def __externalRun(self,inRun):
    """
      Method that performs the actual run of the essembled model (separated from run method for parallelization purposes)
      @ In, inRun, tuple, tuple of Inputs (inRun[0] actual input, inRun[1] jobHandler instance )
      @ Out, returnEvaluation, tuple, the results of the essembled model:
                               - returnEvaluation[0] dict of results from each sub-model,
                               - returnEvaluation[1] the dataObjects where the projection of each model is stored
    """
    Input, jobHandler = inRun[0], inRun[1]
    identifier = Input.pop('prefix')
    #with self.lockSystem:
    for modelIn in self.orderList:
      self.tempTargetEvaluations[modelIn].resetData()
    tempTargetEvaluations = copy.deepcopy(self.tempTargetEvaluations)
    #modelsTargetEvaluations[modelIn] = copy.deepcopy(self.modelsDictionary[modelIn]['TargetEvaluation'])
    residueContainer = dict.fromkeys(self.modelsDictionary.keys())
    gotOutputs = [{}]*len(self.orderList)
    if self.activatePicard:
      for modelIn in self.orderList:
        residueContainer[modelIn] = {'residue':{},'iterValues':[{}]*2}
        for out in self.modelsDictionary[modelIn]['Output']:
          residueContainer[modelIn]['residue'][out], residueContainer[modelIn]['iterValues'][0][out], residueContainer[modelIn]['iterValues'][1][out] = 0.0, 0.0, 0.0
    maxIterations, iterationCount = (self.maxIterations, 0) if self.activatePicard else (1 , 0)
    #if self.activatePicard: maxIterations, iterationCount = self.maxIterations, 0 if self.activatePicard else 1 , 0
    #else                  : maxIterations, iterationCount = 1 , 0
    while iterationCount < maxIterations:
      returnDict     = {}
      iterationCount += 1
      if self.activatePicard: self.raiseAMessage("Picard's Iteration "+ str(iterationCount))
      for modelCnt, modelIn in enumerate(self.orderList):
        #with self.lockSystem:
        dependentOutput = self.__retrieveDependentOutput(modelIn, gotOutputs)
        if iterationCount == 1  and self.activatePicard:
          try              : sampledVars = Input[modelIn][0][1]['SampledVars'].keys()
          except IndexError: sampledVars = Input[modelIn][1]['SampledVars'].keys()
          for initCondToSet in [x for x in self.modelsDictionary[modelIn]['Input'] if x not in set(dependentOutput.keys()+sampledVars)]:
            dependentOutput[initCondToSet] = np.asarray([1.0])[-1]
        #with self.lockSystem:
        Input[modelIn]  = self.modelsDictionary[modelIn]['Instance'].updateInputFromOutside(Input[modelIn], dependentOutput)
        try              : Input[modelIn][0][1]['prefix'], Input[modelIn][0][1]['uniqueHandler'] = modelIn+"|"+identifier, self.name+identifier
        except IndexError: Input[modelIn][1]['prefix'   ], Input[modelIn][1]['uniqueHandler'   ] = modelIn+"|"+identifier, self.name+identifier
        nextModel = False
        while not nextModel:
          moveOn = False
          while not moveOn:
            if jobHandler.howManyFreeSpots() > 0:
              #with self.lockSystem:
              self.modelsDictionary[modelIn]['Instance'].run(copy.deepcopy(Input[modelIn]),jobHandler)
              while not jobHandler.isThisJobFinished(modelIn+"|"+identifier): time.sleep(1.e-3)
              nextModel, moveOn = True, True
            else: time.sleep(1.e-3)
          # get job that just finished
          #with self.lockSystem:
          finishedRun = jobHandler.getFinished(jobIdentifier = modelIn+"|"+identifier, uniqueHandler=self.name+identifier)
          if finishedRun[0].getEvaluation() == -1:
            for modelToRemove in self.orderList:
              if modelToRemove != modelIn: jobHandler.getFinished(jobIdentifier = modelToRemove + "|" + identifier, uniqueHandler = self.name + identifier)
            self.raiseAnError(RuntimeError,"The Model "+modelIn + " failed!")
          # get back the output in a general format
          self.modelsDictionary[modelIn]['Instance'].collectOutput(finishedRun[0],tempTargetEvaluations[modelIn])
          gotOutputs[modelCnt] = tempTargetEvaluations[modelIn].getParametersValues('outputs', nodeId = 'RecontructEnding')
          #store the result in return dictionary
          returnDict[modelIn] = {'outputSpaceParams':gotOutputs[modelCnt],'inputSpaceParams':tempTargetEvaluations[modelIn].getParametersValues('inputs', nodeId = 'RecontructEnding'),'metadata':tempTargetEvaluations[modelIn].getAllMetadata()}
          if self.activatePicard:
            # compute residue
            residueContainer[modelIn]['iterValues'][1] = copy.copy(residueContainer[modelIn]['iterValues'][0])
            for out in gotOutputs[modelCnt].keys(): residueContainer[modelIn]['iterValues'][0][out] = copy.copy(gotOutputs[modelCnt][out][-1])
            for out in gotOutputs[modelCnt].keys():
              residueContainer[modelIn]['residue'][out] = abs(residueContainer[modelIn]['iterValues'][0][out] - residueContainer[modelIn]['iterValues'][1][out])
            residueContainer[modelIn]['Norm'] =  np.linalg.norm(np.asarray(residueContainer[modelIn]['iterValues'][1].values())-np.asarray(residueContainer[modelIn]['iterValues'][0].values()))
      if self.activatePicard:
        iterZero, iterOne = [],[]
        for modelIn in self.orderList:
          iterZero += residueContainer[modelIn]['iterValues'][0].values()
          iterOne  += residueContainer[modelIn]['iterValues'][1].values()
        residueContainer['TotalResidue'] = np.linalg.norm(np.asarray(iterOne)-np.asarray(iterZero))
        self.raiseAMessage("Picard's Iteration Norm: "+ str(residueContainer['TotalResidue']))
        if residueContainer['TotalResidue'] <= self.convergenceTol:
          self.raiseAMessage("Picard's Iteration converged. Norm: "+ str(residueContainer['TotalResidue']))
          break
    returnEvaluation = returnDict, tempTargetEvaluations
    return returnEvaluation

"""
 Factory......
"""
__base = 'model'
__interFaceDict = {}
__interFaceDict['Dummy'         ] = Dummy
__interFaceDict['ROM'           ] = ROM
__interFaceDict['ExternalModel' ] = ExternalModel
__interFaceDict['Code'          ] = Code
__interFaceDict['PostProcessor' ] = PostProcessor
__interFaceDict['EnsembleModel' ] = EnsembleModel
#__interFaceDict                   = (__interFaceDict.items()+CodeInterfaces.__interFaceDict.items()) #try to use this and remove the code interface
__knownTypes                      = list(__interFaceDict.keys())

#here the class methods are called to fill the information about the usage of the classes
for classType in __interFaceDict.values():
  classType.generateValidateDict()
  classType.specializeValidateDict()

def addKnownTypes(newDict):
  """
    Function to add in the module dictionaries the known types
    @ In, newDict, dict, the dict of known types
    @ Out, None
  """
  for name,value in newDict.items():
    __interFaceDict[name]=value
    __knownTypes.append(name)

def knownTypes():
  """
    Return the known types
    @ In, None
    @ Out, knownTypes, list, list of known types
  """
  return __knownTypes

needsRunInfo = True

def returnInstance(Type,runInfoDict,caller):
  """
    function used to generate a Model class
    @ In, Type, string, Model type
    @ Out, returnInstance, instance, Instance of the Specialized Model class
  """
  try: return __interFaceDict[Type](runInfoDict)
  except KeyError: caller.raiseAnError(NameError,'MODELS','not known '+__base+' type '+Type)

def validate(className,role,what,caller):
  """
    This is the general interface for the validation of a model usage
    @ In, className, string, the name of the class
    @ In, role, string, the role assumed in the Step
    @ In, what, string, type of object
    @ In, caller, instance, the instance of the caller
    @ Out, None
  """
  if className in __knownTypes: return __interFaceDict[className].localValidateMethod(role,what)
  else : caller.raiseAnError(IOError,'MODELS','the class '+str(className)+' it is not a registered model')<|MERGE_RESOLUTION|>--- conflicted
+++ resolved
@@ -198,7 +198,6 @@
     except KeyError:
       self.raiseADebug(" Failed in Node: "+str(xmlNode),verbostiy='silent')
       self.raiseAnError(IOError,'missed subType for the model '+self.name)
-<<<<<<< HEAD
     del(xmlNode.attrib['subType'])
     for child in xmlNode:
       if child.tag =='alias':
@@ -233,9 +232,6 @@
             else                   : sampledVars[varModel]     = originalVariables[varFramework]
           else: self.raiseAWarning('the ' +aliasTyp+ ' alias "'+varModel if fromModelToFramework else varFramework+'" has been defined but has not been found among the inputted variables!')
     return originalVariables
-=======
-    # read local information
-    self.localInputAndChecks(xmlNode)
 
   def _handleInput(self, paramInput):
     """
@@ -248,8 +244,6 @@
     else:
       self.raiseADebug(" Failed in Node: "+str(xmlNode),verbostiy='silent')
       self.raiseAnError(IOError,'missed subType for the model '+self.name)
-
->>>>>>> 0ad78fe0
 
   def localInputAndChecks(self,xmlNode):
     """
@@ -756,21 +750,13 @@
     """
     Dummy._readMoreXML(self, xmlNode)
     self.initializationOptionDict['name'] = self.name
-<<<<<<< HEAD
-    for child in xmlNode:
-      if child.tag == 'alias': continue
-      if child.attrib:
-        if child.tag not in self.initializationOptionDict.keys():
-          self.initializationOptionDict[child.tag]={}
-        self.initializationOptionDict[child.tag][child.text]=child.attrib
-=======
     paramInput = ROM.getInputSpecification()()
     paramInput.parseNode(xmlNode)
     def tryStrParse(s):
       """
         Trys to parse if it is stringish
-        @ In, s, possible string
-        @ Out, s, original type, or possibly parsed string
+        @ In, s, string, possible string
+        @ Out, s, string, original type, or possibly parsed string
       """
       if type(s).__name__ in ['str','unicode']:
         return utils.tryParse(s)
@@ -778,10 +764,10 @@
 
     for child in paramInput.subparts:
       if len(child.parameterValues) > 0:
+        if child.getName() == 'alias': continue
         if child.getName() not in self.initializationOptionDict.keys():
           self.initializationOptionDict[child.getName()]={}
         self.initializationOptionDict[child.getName()][child.value]=child.parameterValues
->>>>>>> 0ad78fe0
       else:
         if child.getName() == 'estimator':
           self.initializationOptionDict[child.getName()] = {}
@@ -1135,16 +1121,11 @@
       @ In, xmlNode, xml.etree.ElementTree.Element, Xml element node
       @ Out, None
     """
-<<<<<<< HEAD
-    if 'ModuleToLoad' in xmlNode.attrib.keys():
-      self.ModuleToLoad = str(xmlNode.attrib['ModuleToLoad'])
-=======
     #Model._readMoreXML(self, xmlNode)
     paramInput = ExternalModel.getInputSpecification()()
     paramInput.parseNode(xmlNode)
     if 'ModuleToLoad' in paramInput.parameterValues:
       self.ModuleToLoad = paramInput.parameterValues['ModuleToLoad']
->>>>>>> 0ad78fe0
       moduleToLoadString, self.ModuleToLoad = utils.identifyIfExternalModelExists(self, self.ModuleToLoad, self.workingDir)
     else: self.raiseAnError(IOError,'ModuleToLoad not provided for module externalModule')
     # load the external module and point it to self.sim
@@ -1221,40 +1202,35 @@
     uniqueHandler = Input[0][1]['uniqueHandler'] if 'uniqueHandler' in Input[0][1].keys() else 'any'
     jobHandler.submitDict['Internal']((inRun,Input[1],),self.__externalRun,str(Input[0][1]['prefix']),metadata=Input[0][1], modulesToImport = self.mods,uniqueHandler=uniqueHandler)
 
-<<<<<<< HEAD
-#
-#
-#
-=======
-  def collectOutput(self,finishedJob,output):
-    """
-      Method that collects the outputs from the previous run
-      @ In, finishedJob, InternalRunner object, instance of the run just finished
-      @ In, output, "DataObjects" object, output where the results of the calculation needs to be stored
-      @ Out, None
-    """
-    if finishedJob.getEvaluation() == -1:
-      #is it still possible for the run to not be finished yet?  Should we be erroring out if so?
-      self.raiseAnError(RuntimeError,"No available Output to collect")
-    def typeMatch(var,varTypeStr):
-      """
-        This method is aimed to check if a variable changed datatype
-        @ In, var, python datatype, the first variable to compare
-        @ In, varTypeStr, string, the type that this variable should have
-        @ Out, typeMatch, bool, is the datatype changed?
-      """
-      typeVar = type(var)
-      return typeVar.__name__ == varTypeStr or \
-        typeVar.__module__+"."+typeVar.__name__ == varTypeStr
-    # check type consistency... This is needed in order to keep under control the external model... In order to avoid problems in collecting the outputs in our internal structures
-    instanciatedSelf = finishedJob.getEvaluation()[1][1]
-    outcomes         = finishedJob.getEvaluation()[1][0]
-    for key in instanciatedSelf.modelVariableType.keys():
-      if not (typeMatch(outcomes[key],instanciatedSelf.modelVariableType[key])):
-        self.raiseAnError(RuntimeError,'type of variable '+ key + ' is ' + str(type(outcomes[key]))+' and mismatches with respect to the input ones (' + instanciatedSelf.modelVariableType[key] +')!!!')
-    Dummy.collectOutput(self, finishedJob, output)
-
->>>>>>> 0ad78fe0
+#   def collectOutput(self,finishedJob,output):
+#     """
+#       Method that collects the outputs from the previous run
+#       @ In, finishedJob, InternalRunner object, instance of the run just finished
+#       @ In, output, "DataObjects" object, output where the results of the calculation needs to be stored
+#       @ Out, None
+#     """
+#     if finishedJob.getEvaluation() == -1:
+#       #is it still possible for the run to not be finished yet?  Should we be erroring out if so?
+#       self.raiseAnError(RuntimeError,"No available Output to collect")
+#     def typeMatch(var,varTypeStr):
+#       """
+#         This method is aimed to check if a variable changed datatype
+#         @ In, var, python datatype, the first
+#         variable to compare
+#         @ In, varTypeStr, string, the type that this variable should have
+#         @ Out, typeMatch, bool, is the datatype changed?
+#       """
+#       typeVar = type(var)
+#       return typeVar.__name__ == varTypeStr or \
+#         typeVar.__module__+"."+typeVar.__name__ == varTypeStr
+#     # check type consistency... This is needed in order to keep under control the external model... In order to avoid problems in collecting the outputs in our internal structures
+#     instanciatedSelf = finishedJob.getEvaluation()[1][1]
+#     outcomes         = finishedJob.getEvaluation()[1][0]
+#     for key in instanciatedSelf.modelVariableType.keys():
+#       if not (typeMatch(outcomes[key],instanciatedSelf.modelVariableType[key])):
+#         self.raiseAnError(RuntimeError,'type of variable '+ key + ' is ' + str(type(outcomes[key]))+' and mismatches with respect to the input ones (' + instanciatedSelf.modelVariableType[key] +')!!!')
+#     Dummy.collectOutput(self, finishedJob, output)
+
 class Code(Model):
   """
     This is the generic class that import an external code into the framework
@@ -1348,33 +1324,15 @@
     paramInput.parseNode(xmlNode)
     self.clargs={'text':'', 'input':{'noarg':[]}, 'pre':'', 'post':''} #output:''
     self.fargs={'input':{}, 'output':'', 'moosevpp':''}
-<<<<<<< HEAD
-    for child in xmlNode:
-      if child.tag =='executable':
-        self.executable = str(child.text)
-      if child.tag =='preexec':
-        self.preExec = str(child.text)
-      elif child.tag == 'clargs':
-        argtype = child.attrib['type']      if 'type'      in child.attrib.keys() else None
-        arg     = child.attrib['arg']       if 'arg'       in child.attrib.keys() else None
-        ext     = child.attrib['extension'] if 'extension' in child.attrib.keys() else None
-=======
     for child in paramInput.subparts:
       if child.getName() =='executable':
         self.executable = child.value
       if child.getName() =='preexec':
         self.preExec = child.value
-      elif child.getName() =='alias':
-        # the input would be <alias variable='internal_variable_name'>Material|Fuel|thermal_conductivity</alias>
-        if 'variable' in child.parameterValues:
-          self.alias[child.parameterValues['variable']] = child.value
-        else:
-          self.raiseAnError(IOError,'the attribute variable was not found in the definition of one of the alias for code model '+str(self.name))
       elif child.getName() == 'clargs':
         argtype = child.parameterValues['type']      if 'type'      in child.parameterValues else None
         arg     = child.parameterValues['arg']       if 'arg'       in child.parameterValues else None
         ext     = child.parameterValues['extension'] if 'extension' in child.parameterValues else None
->>>>>>> 0ad78fe0
         if argtype == None: self.raiseAnError(IOError,'"type" for clarg not specified!')
         elif argtype == 'text':
           if ext != None: self.raiseAWarning('"text" nodes only accept "type" and "arg" attributes! Ignoring "extension"...')
