--- conflicted
+++ resolved
@@ -1208,7 +1208,6 @@
       results.append(res)
     return results
 
-<<<<<<< HEAD
   def _getPeakAmpHistBin(self,trainingDict,windowDict):
     """
     """
@@ -1229,10 +1228,7 @@
           nbins.append=bins
     return nbins
 
-  def getLocalRomClusterFeatures(self, featureTemplate, settings, picker=None, **kwargs):
-=======
   def getLocalRomClusterFeatures(self, featureTemplate, settings, request, picker=None, **kwargs):
->>>>>>> b18cafbe
     """
       Provides metrics aka features on which clustering compatibility can be measured.
       This is called on LOCAL subsegment ROMs, not on the GLOBAL template ROM
