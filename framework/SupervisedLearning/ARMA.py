# Copyright 2017 Battelle Energy Alliance, LLC
#
# Licensed under the Apache License, Version 2.0 (the "License");
# you may not use this file except in compliance with the License.
# You may obtain a copy of the License at
#
# http://www.apache.org/licenses/LICENSE-2.0
#
# Unless required by applicable law or agreed to in writing, software
# distributed under the License is distributed on an "AS IS" BASIS,
# WITHOUT WARRANTIES OR CONDITIONS OF ANY KIND, either express or implied.
# See the License for the specific language governing permissions and
# limitations under the License.
"""
  Created on May 8, 2018

  @author: talbpaul
  Originally from SupervisedLearning.py, split in PR #650 in July 2018
  Specific ROM implementation for ARMA (Autoregressive Moving Average) ROM
"""
#for future compatibility with Python 3--------------------------------------------------------------
from __future__ import division, print_function, absolute_import
import warnings
warnings.simplefilter('default',DeprecationWarning)
#End compatibility block for Python 3----------------------------------------------------------------

#External Modules------------------------------------------------------------------------------------
import copy
import collections
import numpy as np
import statsmodels.api as sm # VARMAX is in sm.tsa
import functools
from statsmodels.tsa.arima_model import ARMA as smARMA
from scipy.linalg import solve_discrete_lyapunov
from scipy import stats
from sklearn import linear_model
from scipy.signal import find_peaks
from scipy.stats import rv_histogram
#External Modules End--------------------------------------------------------------------------------

#Internal Modules------------------------------------------------------------------------------------
from utils import randomUtils, xmlUtils, mathUtils, utils
import Distributions
from .SupervisedLearning import supervisedLearning
#Internal Modules End--------------------------------------------------------------------------------


import pprint
pp = pprint.PrettyPrinter(indent=2)

class ARMA(supervisedLearning):
  r"""
    Autoregressive Moving Average model for time series analysis. First train then evaluate.
    Specify a Fourier node in input file if detrending by Fourier series is needed.

    Time series Y: Y = X + \sum_{i}\sum_k [\delta_ki1*sin(2pi*k/basePeriod_i)+\delta_ki2*cos(2pi*k/basePeriod_i)]
    ARMA series X: x_t = \sum_{i=1}^P \phi_i*x_{t-i} + \alpha_t + \sum_{j=1}^Q \theta_j*\alpha_{t-j}
  """
  # class attribute
  ## define the clusterable features for this ROM.
  _clusterableFeatures =   {'global':['miu'],
                            'fourier': ['equal','shorter'],
                            #FIXME shorter fourier intepolation\\
                            'arma': ['sigma', 'p', 'q'],
                            # NO CDF
                            'peak': ['probability', 'mean', 'sigma', 'index'],
                            }

  ### INHERITED METHODS ###
  def __init__(self, messageHandler, **kwargs):
    """
      A constructor that will appropriately intialize a supervised learning object
      @ In, messageHandler: a MessageHandler object in charge of raising errors,
                           and printing messages
      @ In, kwargs: an arbitrary dictionary of keywords and values
    """
    # general infrastructure
    supervisedLearning.__init__(self, messageHandler, **kwargs)
    self.printTag = 'ARMA'
    self._dynamicHandling  = True # This ROM is able to manage the time-series on its own.
    # training storage
    self.trainingData      = {} # holds normalized ('norm') and original ('raw') training data, by target
    self.cdfParams         = {} # dictionary of fitted CDF parameters, by target
    self.armaResult        = {} # dictionary of assorted useful arma information, by target
    self.correlations      = [] # list of correlated variables
    self.fourierResults    = {} # dictionary of Fourier results, by target
    # training parameters
    self.fourierParams     = {} # dict of Fourier training params, by target (if requested, otherwise not present)
    self.P                 = kwargs.get('P', 3) # autoregressive lag
    self.Q                 = kwargs.get('Q', 3) # moving average lag
    self.segments          = kwargs.get('segments', 1)
    # data manipulation
    reseed = kwargs.get('reseedCopies', str(True)).lower()
    self.reseedCopies      = reseed not in utils.stringsThatMeanFalse()
    self.outTruncation     = {'positive':set(), 'negative':set()} # store truncation requests
    self.pivotParameterID  = kwargs['pivotParameter']
    self.pivotParameterValues = None  # In here we store the values of the pivot parameter (e.g. Time)
    self.seed              = kwargs.get('seed', None)
    self.preserveInputCDF  = kwargs.get('preserveInputCDF', False) # if True, then CDF of the training data will be imposed on the final sampled signal
    self._trainingCDF      = {} # if preserveInputCDF, these CDFs are scipy.stats.rv_histogram objects for the training data
    self.zeroFilterTarget  = None # target for whom zeros should be filtered out
    self.zeroFilterTol     = None # tolerance for zerofiltering to be considered zero, set below
    self.zeroFilterMask    = None # mask of places where zftarget is zero, or None if unused
    self.notZeroFilterMask = None # mask of places where zftarget is NOT zero, or None if unused
    self._minBins          = 20   # min number of bins to use in determining distributions, eventually can be user option, for now developer's pick
    #peaks
    self.peaks             = {} # dictionary of peaks information, by target
    # signal storage
    self._signalStorage    = collections.defaultdict(dict) # various signals obtained in the training process
    # multiyear
    self.multiyear = False # if True, then multiple years per sample are going to be taken
    self.numYears = None # if self.multiyear, this is the number of years per sample
    self.growthFactors = {} # by target, this is how to scale the signal over successive years

    multiyearNode = kwargs['paramInput'].findFirst('Multiyear')
    if multiyearNode is not None:
      self.setMultiyearParams(multiyearNode)

    # check zeroFilterTarget is one of the targets given
    if self.zeroFilterTarget is not None and self.zeroFilterTarget not in self.target:
      self.raiseAnError('Requested ZeroFilter on "{}" but this target was not found among the ROM targets!'.format(self.zeroFilterTarget))

    # get seed if provided
    ## FIXME only applies to VARMA sampling right now, since it has to be sampled through Numpy!
    ## see note under "check for correlation" below.
    if self.seed is None:
      self.seed = randomUtils.randomIntegers(0,4294967295,self)
    else:
      self.seed = int(self.seed)

    self.normEngine = Distributions.returnInstance('Normal',self)
    self.normEngine.mean = 0.0
    self.normEngine.sigma = 1.0
    self.normEngine.upperBoundUsed = False
    self.normEngine.lowerBoundUsed = False
    self.normEngine.initializeDistribution()

    self.setEngine(randomUtils.newRNG(),seed=self.seed,count=0)

    # FIXME set the numpy seed
      ## we have to do this because VARMA.simulate does not accept a random number generator,
      ## but instead uses numpy directly.  As a result, for now, we have to seed numpy.
      ## Because we use our RNG to set the seed, though, it should follow the global seed still.
    self.raiseADebug('Setting ARMA seed to',self.seed)
    randomUtils.randomSeed(self.seed,engine=self.randomEng)

    # check for correlation
    correlated = kwargs.get('correlate',None)
    if correlated is not None:
      np.random.seed(self.seed)
      # store correlated targets
      corVars = [x.strip() for x in correlated.split(',')]
      for var in corVars:
        if var not in self.target:
          self.raiseAnError(IOError,'Variable "{}" requested in "correlate" but not found among the targets!'.format(var))
      # NOTE: someday, this could be expanded to include multiple sets of correlated variables.
      self.correlations = corVars

    # check if the pivotParameter is among the targetValues
    if self.pivotParameterID not in self.target:
      self.raiseAnError(IOError,"The pivotParameter "+self.pivotParameterID+" must be part of the Target space!")

    # can only handle one scaling input currently
    if len(self.features) != 1:
      self.raiseAnError(IOError,"The ARMA can only currently handle a single feature, which scales the outputs!")

    # read off of paramInput for more detailed inputs # TODO someday everything should read off this!
    paramInput = kwargs['paramInput']

    for child in paramInput.subparts:
      # read truncation requests (really value limits, not truncation)
      if child.getName() == 'outTruncation':
        # did the user request positive or negative?
        domain = child.parameterValues['domain']
        # if a recognized request, store it for later
        if domain in self.outTruncation:
          self.outTruncation[domain] = self.outTruncation[domain] | set(child.value)
        # if unrecognized, error out
        else:
          self.raiseAnError(IOError,'Unrecognized "domain" for "outTruncation"! Was expecting "positive" '+\
                                    'or "negative" but got "{}"'.format(domain))
      # additional info for zerofilter
      elif child.getName() == 'ZeroFilter':
        self.zeroFilterTarget = child.value
        if self.zeroFilterTarget not in self.target:
          self.raiseAnError(IOError,'Requested zero filtering for "{}" but not found among targets!'.format(self.zeroFilterTarget))
        self.zeroFilterTol = child.parameterValues.get('tol', 1e-16)
      # read SPECIFIC parameters for Fourier detrending
      elif child.getName() == 'SpecificFourier':
        # clear old information
        periods = None
        # what variables share this Fourier?
        variables = child.parameterValues['variables']
        # check for variables that aren't targets
        missing = set(variables) - set(self.target)
        if len(missing):
          self.raiseAnError(IOError,
                            'Requested SpecificFourier for variables {} but not found among targets!'.format(missing))
        # record requested Fourier periods
        for cchild in child.subparts:
          if cchild.getName() == 'periods':
            periods = cchild.value
        # set these params for each variable
        for v in variables:
          self.raiseADebug('recording specific Fourier settings for "{}"'.format(v))
          if v in self.fourierParams:
            self.raiseAWarning('Fourier params for "{}" were specified multiple times! Using first values ...'
                               .format(v))
            continue
          self.fourierParams[v] = periods
      elif child.getName() == 'Peaks':
        # read peaks information for each target
        peak={}
        # creat an empty list for each target
        threshold = child.parameterValues['threshold']
        peak['threshold']=threshold
        # read the threshold for the peaks and store it in the dict
        period = child.parameterValues['period']
        peak['period']=period
        # read the period for the peaks and store it in the dict
        windows=[]
        nbin=5
        # creat an empty list to store the windows' information
        for cchild in child.subparts:

          if cchild.getName() == 'window':
            tempDict={}
            window = cchild.value
            width = cchild.parameterValues['width']
            tempDict['window']=window
            tempDict['width']=width
            # for each window in the windows, we create a dictionary. Then store the
            # peak's width, the index of stating point and ending point in time unit
            windows.append(tempDict)
          elif cchild.getName() == 'nbin':
            nbin=cchild.value
        peak['windows']=windows
        peak['nbin']=nbin

        target = child.parameterValues['target']
        # target is the key to reach each peak information
        self.peaks[target]=peak
    # read GENERAL parameters for Fourier detrending
    ## these apply to everyone without SpecificFourier nodes
    ## use basePeriods to check if Fourier node present
    basePeriods = paramInput.findFirst('Fourier')
    if basePeriods is not None:
      # read periods
      basePeriods = basePeriods.value
      if len(set(basePeriods)) != len(basePeriods):
        self.raiseAnError(IOError,'Some <Fourier> periods have been listed multiple times!')
      # set to any variable that doesn't already have a specific one
      for v in set(self.target) - set(self.fourierParams.keys()):
        self.raiseADebug('setting general Fourier settings for "{}"'.format(v))
        self.fourierParams[v] = basePeriods

  def __getstate__(self):
    """
      Obtains state of object for pickling.
      @ In, None
      @ Out, d, dict, stateful dictionary
    """
    d = supervisedLearning.__getstate__(self)
    eng=d.pop("randomEng")
    randCounts = eng.get_rng_state()
    d['crow_rng_counts'] = randCounts
    return d

  def __setstate__(self, d):
    """
      Sets state of object from pickling.
      @ In, d, dict, stateful dictionary
      @ Out, None
    """
    rngCounts = d.pop('crow_rng_counts')
    self.__dict__.update(d)
    self.setEngine(randomUtils.newRNG(), seed=None, count=rngCounts)
    if self.reseedCopies:
      randd = np.random.randint(1, 2e9)
      self.reseed(randd)

  def setMultiyearParams(self, node):
    """
      Sets multiyear parameters in an object-oriented sense
      @ In, node, InputData, input specs (starting with 'multiyear' node)
      @ Out, None
    """
    self.multiyear = True
    numYearsNode = node.findFirst('years')
    if numYearsNode is None:
      self.raiseAnError(IOError, 'The number of ARMA sample years was not specified in <Multiyear><years> node!')
    self.numYears = numYearsNode.value
    growthNodes = node.findAll('growth')
    for gNode in growthNodes:
      settings = {'mode': gNode.parameterValues['mode'], 'value': gNode.value}
      for target in gNode.parameterValues['targets']:
        self.growthFactors[target] = settings

  def setAdditionalParams(self, params):
    """
      Sets parameters aside from initialization, such as during deserialization.
      @ In, params, dict, parameters to set (dependent on ROM)
      @ Out, None
    """
    # reseeding is taken care of in the supervisedLearning base class of this method
    supervisedLearning.setAdditionalParams(self, params)
    paramInput = params['paramInput']
    # multiyear; note that myNode is "multiyearNode" not a node that I own
    myNode = paramInput.findFirst('Multiyear')
    if myNode:
      self.setMultiyearParams(myNode)

  def __trainLocal__(self,featureVals,targetVals):
    """
      Perform training on input database stored in featureVals.

      @ In, featureVals, array, shape=[n_timeStep, n_dimensions], an array of input data # Not use for ARMA training
      @ In, targetVals, array, shape = [n_timeStep, n_dimensions], an array of time series data
    """
    self.raiseADebug('Training...')
    # obtain pivot parameter
    self.raiseADebug('... gathering pivot values ...')
    self.pivotParameterValues = targetVals[:,:,self.target.index(self.pivotParameterID)]
    # NOTE: someday, this ARMA could be expanded to take Fourier signals in time on the TypicalHistory,
    #   and then use several realizations of the target to train an ND ARMA that captures not only
    #   the mean and variance in time, but the mean, variance, skewness, and kurtosis over time and realizations.
    #   In this way, outliers in the training data could be captured with significantly more representation.
    if len(self.pivotParameterValues) > 1:
      self.raiseAnError(Exception,self.printTag +" does not handle multiple histories data yet! # histories: "+str(len(self.pivotParameterValues)))
    self.pivotParameterValues.shape = (self.pivotParameterValues.size,)
    targetVals = np.delete(targetVals,self.target.index(self.pivotParameterID),2)[0]
    # targetVals now has shape (1, # time samples, # targets)
    self.target.pop(self.target.index(self.pivotParameterID))

    # prep the correlation data structure
    correlationData = np.zeros([len(self.pivotParameterValues),len(self.correlations)])

    for t,target in enumerate(self.target):
      timeSeriesData = targetVals[:,t]
      self._signalStorage[target]['original'] = copy.deepcopy(timeSeriesData)
      # if we're enforcing the training CDF, we should store it now
      if self.preserveInputCDF:
        self._trainingCDF[target] = mathUtils.trainEmpiricalFunction(timeSeriesData, minBins=self._minBins)
      # if this target governs the zero filter, extract it now

      if target == self.zeroFilterTarget:
        self.zeroFilterMask = self._trainZeroRemoval(timeSeriesData,tol=self.zeroFilterTol) # where zeros or less than zeros are
        self.notZeroFilterMask = np.logical_not(self.zeroFilterMask) # where data are
      # if we're removing Fourier signal, do that now.

      maskPeakRes = np.ones(len(timeSeriesData), dtype=bool)
      # Make a full mask
      if target in self.peaks:
        peakResults=self._trainPeak(timeSeriesData,windowDict=self.peaks[target])
        self.peaks[target].update(peakResults)
        maskPeakRes = peakResults['mask']

      if target in self.fourierParams:
        self.raiseADebug('... analyzing Fourier signal  for target "{}" ...'.format(target))
        self.fourierResults[target] = self._trainFourier(self.pivotParameterValues,
                                                         self.fourierParams[target],
                                                         timeSeriesData,
                                                         masks=[maskPeakRes],  # In future, a consolidated masking system for multiple signal processors can be implemented.
                                                         zeroFilter = target == self.zeroFilterTarget)
        self._signalStorage[target]['fourier'] = copy.deepcopy(self.fourierResults[target]['predict'])
        timeSeriesData -= self.fourierResults[target]['predict']
        self._signalStorage[target]['nofourier'] = copy.deepcopy(timeSeriesData)
      # zero filter application
      ## find the mask for the requested target where values are nonzero
      if target == self.zeroFilterTarget:

        # artifically force signal to 0 post-fourier subtraction where it should be zero
        targetVals[:,t][self.zeroFilterMask] = 0.0
        self._signalStorage[target]['zerofilter'] = copy.deepcopy(timeSeriesData)

    # Transform data to obatain normal distrbuted series. See
    # J.M.Morales, R.Minguez, A.J.Conejo "A methodology to generate statistically dependent wind speed scenarios,"
    # Applied Energy, 87(2010) 843-855
    for t,target in enumerate(self.target):
      # if target correlated with the zero-filter target, truncate the training material now?
      timeSeriesData = targetVals[:,t]
      self.raiseADebug('... analyzing ARMA properties for target "{}" ...'.format(target))
      self.cdfParams[target] = self._trainCDF(timeSeriesData, binOps=2 )
      # normalize data
      normed = self._normalizeThroughCDF(timeSeriesData, self.cdfParams[target])
      self._signalStorage[target]['gaussianed'] = copy.deepcopy(normed[:])
      # check if this target is part of a correlation set, or standing alone
      if target in self.correlations:
        # store the data and train it separately in a moment
        ## keep data in order of self.correlations
        correlationData[:,self.correlations.index(target)] = normed
      else:
        # go ahead and train it now
        ## if using zero filtering and target is the zero-filtered, only train on the masked part
        # if target == self.zeroFilterTarget:
        #   # don't bother training the part that's all zeros; it'll still be all zeros
        #   # just train the data portions
        #   normed = normed[self.notZeroFilterMask]
        self.raiseADebug('... ... training "{}"...'.format(target))
        if target == self.zeroFilterTarget:
          sumMask = np.logical_and(maskPeakRes,self.notZeroFilterMask)
        else:
          sumMask = maskPeakRes
        self.armaResult[target] = self._trainARMA(normed,masks=[sumMask])
        # self.armaResult[target] = self._trainARMA(normed,masks=np.logical_and(maskPeakRes,self.notZeroFilterMask))

        self.raiseADebug('... ... finished training target "{}"'.format(target))

    # now handle the training of the correlated armas
    if len(self.correlations):
      self.raiseADebug('... ... training correlated: {} ...'.format(self.correlations))
      # if zero filtering, then all the correlation data gets split
      if self.zeroFilterTarget in self.correlations:
        # split data into the zero-filtered and non-zero filtered
        unzeroed = correlationData[self.notZeroFilterMask]
        zeroed = correlationData[self.zeroFilterMask]
        ## throw out the part that's all zeros (axis 1, row corresponding to filter target)
        zeroed = np.delete(zeroed, self.correlations.index(self.zeroFilterTarget), 1)
        self.raiseADebug('... ... ... training unzeroed ...')
        unzVarma, unzNoise, unzInit = self._trainVARMA(unzeroed)
        self.raiseADebug('... ... ... training zeroed ...')
        ## the VAR fails if only 1 variable is non-constant, so we need to decide whether "zeroed" is actually an ARMA
        ## -> instead of a VARMA
        if zeroed.shape[1] == 1:
          # then actually train an ARMA instead
          zVarma = self._trainARMA(zeroed,masks=None)
          zNoise = None # NOTE this is used to check whether an ARMA was trained later!
          zInit = None
        else:
          zVarma, zNoise, zInit = self._trainVARMA(zeroed)
        self.varmaResult = (unzVarma, zVarma) # NOTE how for zero-filtering we split the results up
        self.varmaNoise = (unzNoise, zNoise)
        self.varmaInit = (unzInit, zInit)
      else:
        varma, noiseDist, initDist = self._trainVARMA(correlationData)
        # FUTURE if extending to multiple VARMA per training, these will need to be dictionaries
        self.varmaResult = (varma,)
        self.varmaNoise = (noiseDist,)
        self.varmaInit = (initDist,)

  def __evaluateLocal__(self, featureVals):
    """
      @ In, featureVals, float, a scalar feature value is passed as scaling factor
      @ Out, returnEvaluation , dict, dictionary of values for each target (and pivot parameter)
    """
    if self.multiyear:
      ## create storage for the sampled result
      finalResult = dict((target, np.zeros((self.numYears, len(self.pivotParameterValues)))) for target in self.target if target != self.pivotParameterID)
      finalResult[self.pivotParameterID] = self.pivotParameterValues
      years = np.arange(self.numYears)
      finalResult['Year'] = years
      for y in years:
        # apply growth factor
        vals = copy.deepcopy(featureVals) # without deepcopy, the vals are modified in-place
        for t, (target, growthInfo) in enumerate(self.growthFactors.items()):
          scale =self._evaluateScale(growthInfo,y)
          vals[t] *= scale
        result = self._evaluateYear(vals)
        for target, value in result.items():
          if target == self.pivotParameterID:
            continue
          finalResult[target][y][:] = value # [:] is a size checker
        # high-dimensional indexing information
        finalResult['_indexMap'] = dict((target, ['Year', self.pivotParameterID]) for target in self.target if target != self.pivotParameterID)
      return finalResult

    else:
      return self._evaluateYear(featureVals)

  def _evaluateScale(self, growthInfo,year):
    """
      @ In, growthInfo, dictionary of growth value for each target
      @ In, year, int, year index in multiyear
      @ Out, scale, float, scaling factor for each year
    """
    growth = growthInfo['value']/100. # given in percentage
    mode = growthInfo['mode']
    if mode == 'exponential':
      scale = (1.0 + growth) ** year
    else:
      scale = 1.0 + year * growth
    return scale

  def _evaluateYear(self, featureVals):
    """
      @ In, featureVals, float, a scalar feature value is passed as scaling factor
      @ Out, returnEvaluation, dict, dictionary of values for each target (and pivot parameter)
    """
    if featureVals.size > 1:
      self.raiseAnError(ValueError, 'The input feature for ARMA for evaluation cannot have size greater than 1. ')

    # Instantiate a normal distribution for time series synthesis (noise part)
    # TODO USE THIS, but first retrofix rvs on norm to take "size=") for number of results

    # make sure pivot value is in return object
    returnEvaluation = {self.pivotParameterID:self.pivotParameterValues}

    # TODO when we have output printing for ROMs, the distinct signals here could be outputs!
    # leaving "debuggFile" as examples of this, in comments
    debuggFile = open('signal_bases.csv','w')
    debuggFile.writelines('Time,'+','.join(str(x) for x in self.pivotParameterValues)+'\n')
    correlatedSample = None
    for target in self.target:
      # start with the random gaussian signal
      if target in self.correlations:
        # where is target in correlated data
        corrIndex = self.correlations.index(target)
        # check if we have zero-filtering in play here
        if len(self.varmaResult) > 1:
          # where would the filter be in the index lineup had we included it in the zeroed varma?
          filterTargetIndex = self.correlations.index(self.zeroFilterTarget)
          # if so, we need to sample both VARMAs
          # have we already taken the correlated sample yet?
          if correlatedSample is None:
            # if not, take the samples now
            unzeroedSample = self._generateVARMASignal(self.varmaResult[0],
                                                       numSamples = self.notZeroFilterMask.sum(),
                                                       randEngine = self.normEngine.rvs,
                                                       rvsIndex = 0)
            ## zero sampling is dependent on whether the trained model is a VARMA or ARMA
            if self.varmaNoise[1] is not None:
              zeroedSample = self._generateVARMASignal(self.varmaResult[1],
                                                       numSamples = self.zeroFilterMask.sum(),
                                                       randEngine = self.normEngine.rvs,
                                                       rvsIndex = 1)
            else:
              result = self.varmaResult[1]
              sample = self._generateARMASignal(result,
                                                numSamples = self.zeroFilterMask.sum(),
                                                randEngine = self.randomEng)
              zeroedSample = np.zeros((self.zeroFilterMask.sum(),1))
              zeroedSample[:, 0] = sample
            correlatedSample = True # placeholder, signifies we've sampled the correlated distribution
          # reconstruct base signal from samples
          ## initialize
          signal = np.zeros(len(self.pivotParameterValues))
          ## first the data from the non-zero portions of the original signal
          signal[self.notZeroFilterMask] = unzeroedSample[:,corrIndex]
          ## then the data from the zero portions (if the filter target, don't bother because they're zero anyway)
          if target != self.zeroFilterTarget:
            # fix offset since we didn't include zero-filter target in zeroed correlated arma
            indexOffset = 0 if corrIndex < filterTargetIndex else -1
            signal[self.zeroFilterMask] = zeroedSample[:,corrIndex+indexOffset]
        # if no zero-filtering (but still correlated):
        else:
          ## check if sample taken yet
          if correlatedSample is None:
            ## if not, do so now
            correlatedSample = self._generateVARMASignal(self.varmaResult[0],
                                                         numSamples = len(self.pivotParameterValues),
                                                         randEngine = self.normEngine.rvs,
                                                         rvsIndex = 0)
          # take base signal from sample
          signal = correlatedSample[:,self.correlations.index(target)]
      # if NOT correlated
      else:
        result = self.armaResult[target] # ARMAResults object
        # generate baseline ARMA + noise
        # are we zero-filtering?
        if target == self.zeroFilterTarget:
          sample = self._generateARMASignal(result,
                                            numSamples = self.notZeroFilterMask.sum(),
                                            randEngine = self.randomEng)

          ## if so, then expand result into signal space (functionally, put back in all the zeros)
          signal = np.zeros(len(self.pivotParameterValues))
          signal[self.notZeroFilterMask] = sample
        else:
          ## if not, no extra work to be done here!
          sample = self._generateARMASignal(result,
                                            numSamples = len(self.pivotParameterValues),
                                            randEngine = self.randomEng)
          signal = sample
      # END creating base signal
      # DEBUG adding arbitrary variables for debugging, TODO find a more elegant way, leaving these here as markers
      #returnEvaluation[target+'_0base'] = copy.copy(signal)
      # denoise
      signal = self._denormalizeThroughCDF(signal,self.cdfParams[target])
      # DEBUG adding arbitrary variables
      #returnEvaluation[target+'_1denorm'] = copy.copy(signal)
      debuggFile.writelines('signal_arma,'+','.join(str(x) for x in signal)+'\n')

      # Add fourier trends
      if target in self.fourierParams:
        signal += self.fourierResults[target]['predict']
        # DEBUG adding arbitrary variables
        #returnEvaluation[target+'_2fourier'] = copy.copy(signal)
        debuggFile.writelines('signal_fourier,'+','.join(str(x) for x in self.fourierResults[target]['predict'])+'\n')
      if target in self.peaks:
        signal = self._transformBackPeaks(signal,windowDict=self.peaks[target])
        debuggFile.writelines('signal_peak,'+','.join(str(x) for x in signal)+'\n')

      # if enforcing the training data CDF, apply that transform now
      if self.preserveInputCDF:
        signal = self._transformThroughInputCDF(signal, self._trainingCDF[target])

      # Re-zero out zero filter target's zero regions
      if target == self.zeroFilterTarget:
        # DEBUG adding arbitrary variables
        #returnEvaluation[target+'_3zerofilter'] = copy.copy(signal)
        signal[self.zeroFilterMask] = 0.0

      # Domain limitations
      for domain,requests in self.outTruncation.items():
        if target in requests:
          if domain == 'positive':
            signal = np.absolute(signal)
          elif domain == 'negative':
            signal = -np.absolute(signal)
        # DEBUG adding arbitrary variables
        #returnEvaluation[target+'_4truncated'] = copy.copy(signal)

      # store results
      ## FIXME this is ASSUMING the input to ARMA is only ever a single scaling factor.
      signal *= featureVals[0]
      # DEBUG adding arbitrary variables
      #returnEvaluation[target+'_5scaled'] = copy.copy(signal)

      # sanity check on the signal
      assert(signal.size == returnEvaluation[self.pivotParameterID].size)
      debuggFile.writelines('final,'+','.join(str(x) for x in signal)+'\n')
      returnEvaluation[target] = signal
    # END for target in targets
    return returnEvaluation

  def reseed(self, seed):
    """
      Used to set the underlying random seed.
      @ In, seed, int, new seed to use
      @ Out, None
    """
    #self.raiseADebug('Reseeding ARMA with seed "{}"'.format(seed))
    randomUtils.randomSeed(seed, engine=self.randomEng)
    self.seed = seed

  ### UTILITY METHODS ###
  def _computeNumberOfBins(self,data,binOps=None):
    """
      Uses the Freedman-Diaconis rule for histogram binning
      -> For relatively few samples, this can cause unnatural flat-lining on low, top end of CDF
      @ In, data, np.array, data to bin
      @ Out, n, integer, number of bins
    """
    # leverage the math utils implementation
    n, _ = mathUtils.numBinsDraconis(data, low=self._minBins, alternateOkay=True,binOps=binOps)
    return n

  def _denormalizeThroughCDF(self, data, params):
    """
      Normalizes "data" using a Gaussian normal plus CDF of data
      @ In, data, np.array, data to normalize with
      @ In, params, dict, CDF parameters (as obtained by "generateCDF")
      @ Out, normed, np.array, normalized data
    """
    denormed = self.normEngine.cdf(data)
    denormed = self._sampleICDF(denormed, params)
    return denormed

  def _generateARMASignal(self, model, numSamples=None,randEngine=None):
    """
      Generates a synthetic history from fitted parameters.
      @ In, model, statsmodels.tsa.arima_model.ARMAResults, fitted ARMA such as otained from _trainARMA
      @ In, numSamples, int, optional, number of samples to take (default to pivotParameters length)
      @ In, randEngine, instance, optional, method to call to get random samples (for example "randEngine(size=6)")
      @ Out, hist, np.array(float), synthetic ARMA signal
    """
    if numSamples is None:
      numSamples =  len(self.pivotParameterValues)
    if randEngine is None:
      randEngine=self.randomEng
    hist = sm.tsa.arma_generate_sample(ar = np.append(1., -model.arparams),
                                       ma = np.append(1., model.maparams),
                                       nsample = numSamples,
                                       distrvs = functools.partial(randomUtils.randomNormal,engine=randEngine),
                                       # functool.partial provide the random number generator as a function
                                       # with normal distribution and take engine as the positional arguments keywords.
                                       sigma = np.sqrt(model.sigma2),
                                       burnin = 2*max(self.P,self.Q)) # @epinas, 2018
    return hist

  def _generateFourierSignal(self, pivots, periods):
    """
      Generate fourier signal as specified by the input file
      @ In, pivots, np.array, pivot values (e.g. time)
      @ In, periods, list, list of Fourier periods (1/frequency)
      @ Out, fourier, array, shape = [n_timeStep, n_basePeriod]
    """
    fourier = np.zeros((pivots.size, 2*len(periods))) # sin, cos for each period
    for p, period in enumerate(periods):
      hist = 2. * np.pi / period * pivots
      fourier[:, 2 * p] = np.sin(hist)
      fourier[:, 2 * p + 1] = np.cos(hist)
    return fourier

  def _generateVARMASignal(self, model, numSamples=None, randEngine=None, rvsIndex=None):
    """
      Generates a set of correlated synthetic histories from fitted parameters.
      @ In, model, statsmodels.tsa.statespace.VARMAX, fitted VARMA such as otained from _trainVARMA
      @ In, numSamples, int, optional, number of samples to take (default to pivotParameters length)
      @ In, randEngine, instance, optional, method to call to get random samples (for example "randEngine(size=6)")
      @ In, rvsIndex, int, optional, if provided then will take from list of varmaNoise and varmaInit distributions
      @ Out, hist, np.array(float), synthetic ARMA signal
    """
    if numSamples is None:
      numSamples = len(self.pivotParameterValues)
    # sample measure, state shocks
    ## TODO it appears that measure shock always has a 0 variance multivariate normal, so just create it
    measureShocks = np.zeros([numSamples,len(self.correlations)])
    ## state shocks come from sampling multivariate
    noiseDist = self.varmaNoise
    initDist = self.varmaInit
    if rvsIndex is not None:
      noiseDist = noiseDist[rvsIndex]
      initDist = initDist[rvsIndex]
    stateShocks = np.array([noiseDist.rvs() for _ in range(numSamples)])
    # pick an intial by sampling multinormal distribution
    init = np.array(initDist.rvs())
    obs, states = model.ssm.simulate(numSamples,
                                     initial_state=init,
                                     measurement_shocks=measureShocks,
                                     state_shocks=stateShocks)
    return obs

  def _interpolateDist(self,x,y,Xlow,Xhigh,Ylow,Yhigh,inMask):
    """
      Interplotes values for samples "x" to get dependent values "y" given bins
      @ In, x, np.array, sampled points (independent var)
      @ In, y, np.array, sampled points (dependent var)
      @ In, Xlow, np.array, left-nearest neighbor in empirical distribution for each x
      @ In, Xhigh, np.array, right-nearest neighbor in empirical distribution for each x
      @ In, Ylow, np.array, value at left-nearest neighbor in empirical distribution for each x
      @ In, Yhigh, np.array, value at right-nearest neighbor in empirical distribution for each x
      @ In, inMask, np.array, boolean mask in "y" where the distribution values apply
      @ Out, y, np.array, same "y" but with values inserted
    """
    # treat potential divide-by-zeroes specially
    ## mask
    divZero = Xlow == Xhigh
    ## careful when using double masks
    zMask=[a[divZero] for a in np.where(inMask)]
    y[tuple(zMask)] =  0.5*(Yhigh[divZero] + Ylow[divZero])
    # interpolate all other points as y = low + slope*frac
    ## mask
    okay = np.logical_not(divZero)
    ## empirical CDF change in y, x
    dy = Yhigh[okay] - Ylow[okay]
    dx = Xhigh[okay] - Xlow[okay]
    ## distance from x to low is fraction through dx
    frac = x[inMask][okay] - Xlow[okay]
    ## careful when using double masks
    ## Adding tuple to the mask for future warning
    # FutureWarning: Using a non-tuple sequence for multidimensional indexing is deprecated; use `arr[tuple(seq)]` instead of `arr[seq]`. In the future this will be interpreted as an array index, `arr[np.array(seq)]`, which will result either in an error or a different result.
    okayMask=[a[okay] for a in np.where(inMask)]
    y[tuple(okayMask)] = Ylow[okay] + dy/dx * frac
    return y

  def _normalizeThroughCDF(self, data, params):
    """
      Normalizes "data" using a Gaussian normal plus CDF of data
      @ In, data, np.array, data to normalize with
      @ In, params, dict, CDF parameters (as obtained by "generateCDF")
      @ Out, normed, np.array, normalized data
    """
    normed = self._sampleCDF(data, params)
    normed = self.normEngine.ppf(normed)
    return normed

  def _sampleCDF(self, x, params):
    """
      Samples the CDF defined in 'params' to get values
      @ In, x, float, value at which to sample inverse CDF
      @ In, params, dict, CDF parameters (as constructed by "_trainCDF")
      @ Out, y, float, value of inverse CDF at x
    """
    # TODO could this be covered by an empirical distribution from Distributions?
    # set up I/O
    x = np.atleast_1d(x)
    y = np.zeros(x.shape)
    # create masks for data outside range (above, below), inside range of empirical CDF
    belowMask = x <= params['bins'][0]
    aboveMask = x >= params['bins'][-1]
    inMask = np.logical_and(np.logical_not(belowMask), np.logical_not(aboveMask))
    # outside CDF set to min, max CDF values
    y[belowMask] = params['cdf'][0]
    y[aboveMask] = params['cdf'][-1]
    # for points in the CDF linearly interpolate between empirical entries
    ## get indices where points should be inserted (gives higher value)
    indices = np.searchsorted(params['bins'],x[inMask])
    Xlow = params['bins'][indices-1]
    Ylow = params['cdf'][indices-1]
    Xhigh = params['bins'][indices]
    Yhigh = params['cdf'][indices]
    y = self._interpolateDist(x,y,Xlow,Xhigh,Ylow,Yhigh,inMask)
    # numerical errors can happen due to not-sharp 0 and 1 in empirical cdf
    ## also, when Crow dist is asked for ppf(1) it returns sys.max (similar for ppf(0))
    y[y >= 1.0] = 1.0 - np.finfo(float).eps
    y[y <= 0.0] = np.finfo(float).eps
    return y

  def _sampleICDF(self, x, params):
    """
      Samples the inverse CDF defined in 'params' to get values
      @ In, x, float, value at which to sample inverse CDF
      @ In, params, dict, CDF parameters (as constructed by "_trainCDF")
      @ Out, y, float, value of inverse CDF at x
   """
    # TODO could this be covered by an empirical distribution from Distributions?
    # set up I/O
    x = np.atleast_1d(x)
    y = np.zeros(x.shape)
    # create masks for data outside range (above, below), inside range of empirical CDF
    belowMask = x <= params['cdf'][0]
    aboveMask = x >= params['cdf'][-1]
    inMask = np.logical_and(np.logical_not(belowMask), np.logical_not(aboveMask))
    # outside CDF set to min, max CDF values
    y[belowMask] = params['bins'][0]
    y[aboveMask] = params['bins'][-1]
    # for points in the CDF linearly interpolate between empirical entries
    ## get indices where points should be inserted (gives higher value)
    indices = np.searchsorted(params['cdf'],x[inMask])
    Xlow = params['cdf'][indices-1]
    Ylow = params['bins'][indices-1]
    Xhigh = params['cdf'][indices]
    Yhigh = params['bins'][indices]
    y = self._interpolateDist(x,y,Xlow,Xhigh,Ylow,Yhigh,inMask)
    return y

  def _trainARMA(self, data, masks=None):
    r"""
      Fit ARMA model: x_t = \sum_{i=1}^P \phi_i*x_{t-i} + \alpha_t + \sum_{j=1}^Q \theta_j*\alpha_{t-j}
      @ In, data, np.array(float), data on which to train
      @ In, masks, np.array, optional, boolean mask where is the signal should be train by ARMA
      @ Out, results, statsmodels.tsa.arima_model.ARMAResults, fitted ARMA
    """
    if masks == None:
      masks = []
    if len(masks)>1:
      fullMask = np.logical_and.reduce(*masks)
      data=data[fullMask]
    elif len(masks)==1:
      fullMask =masks[0]
      data = data[fullMask]
    results = smARMA(data, order = (self.P, self.Q)).fit(disp = False)
    return results

  def _trainCDF(self, data,binOps=None):
    """
      Constructs a CDF from the given data
      @ In, data, np.array(float), values to fit to
      @ Out, params, dict, essential parameters for CDF
    """
    # caluclate number of bins
    # binOps=Length or value
    nBins = self._computeNumberOfBins(data,binOps=binOps)
    # construct histogram
    counts, edges = np.histogram(data, bins = nBins, density = False)
    counts = np.array(counts) / float(len(data))
    # numerical CDF, normalizing to 0..1
    cdf = np.cumsum(counts)
    # set lowest value as first entry,
    ## from Jun implementation, min of CDF set to starting point for ?numerical issues?
    #cdf = np.insert(cdf, 0, cdf[0]) # Jun
    cdf = np.insert(cdf, 0, 0) # trying something else
    # store parameters
    # TODO FIXME WORKING also add the max, min, counts
    # miu sigma of data and counts edges
    params = {'bins': edges,
              'counts':counts,
              'pdf' : counts * nBins,
              'cdf' : cdf,
              'lens' : len(data)}
              #'binSearch':neighbors.NearestNeighbors(n_neighbors=2).fit([[b] for b in edges]),
              #'cdfSearch':neighbors.NearestNeighbors(n_neighbors=2).fit([[c] for c in cdf])}
    return params

  def _trainPeak(self,timeSeriesData,windowDict):
    """
      Generate peaks results from each target data
      @ In, timeSeriesData, np.array, list of values for the dependent variable (signal to take fourier from)
      @ In, windowDict, dict, dictionary for specefic target peaks
      @ Out, peakResults, dict, results of this training in keys 'period', 'windows', 'groupWin', 'mask', 'rangeWindow'
    """
    peakResults={}
    deltaT=self.pivotParameterValues[-1]-self.pivotParameterValues[0]
    deltaT=deltaT/(len(self.pivotParameterValues)-1)
    # change the peak information in self.peak from time unit into index by divided the timestep
    # deltaT is the time step calculated by (ending point - stating point in time)/(len(time)-1)
    peakResults['period']=int(round(windowDict['period']/deltaT))
    windows=[]
    for i in range(len(windowDict['windows'])):
      window={}
      a = windowDict['windows'][i]['window'][0]
      b = windowDict['windows'][i]['window'][1]
      window['window']=[int(round(windowDict['windows'][i]['window'][0]/deltaT)),int(round(windowDict['windows'][i]['window'][1]/deltaT))]
      window['width']=int(round(windowDict['windows'][i]['width']/deltaT))
      windows.append(window)
    peakResults['windows']=windows
    peakResults['threshold']=windowDict['threshold']
    groupWin , maskPeakRes=self._peakGroupWindow(timeSeriesData, windowDict = peakResults )
    peakResults['groupWin']=groupWin
    peakResults['mask']=maskPeakRes
    peakResults['nbin']=windowDict['nbin']
    rangeWindow = self.rangeWindow(windowDict=peakResults)
    peakResults['rangeWindow']=rangeWindow
    return peakResults

  def _trainFourier(self, pivotValues, periods, values, masks=None,zeroFilter=False):
    """
      Perform fitting of Fourier series on self.timeSeriesDatabase
      @ In, pivotValues, np.array, list of values for the independent variable (e.g. time)
      @ In, periods, list, list of the base periods
      @ In, values, np.array, list of values for the dependent variable (signal to take fourier from)
      @ In, masks, np.array, optional, boolean mask where is the signal should be train by Fourier
      @ In, zeroFilter, bool, optional, if True then apply zero-filtering for fourier fitting
      @ Out, fourierResult, dict, results of this training in keys 'residues', 'fourierSet', 'predict', 'regression'
    """
    # XXX fix for no order
    if masks is None:
      masks = []

    fourierSignalsFull = self._generateFourierSignal(pivotValues, periods)
    # fourierSignals dimensions, for each key (base):
    #   0: length of history
    #   1: evaluations, in order and flattened:
    #                 0:   sin(2pi*t/period[0]),
    #                 1:   cos(2pi*t/period[0]),
    #                 2:   sin(2pi*t/period[1]),
    #                 3:   cos(2pi*t/period[1]), ...
    fourierEngine = linear_model.LinearRegression(normalize=False)
    for mask in masks:
      fourierSignalsFull = fourierSignalsFull[mask, :]
      values = values[mask]


    # if using zero-filter, cut the parts of the Fourier and values that correspond to the zero-value portions
    if zeroFilter:
      values = values[self.notZeroFilterMask]
      fourierSignals = fourierSignalsFull[self.notZeroFilterMask, :]
    else:
      fourierSignals = fourierSignalsFull

    # fit the signal

    fourierEngine.fit(fourierSignals, values)

    # get signal intercept
    intercept = fourierEngine.intercept_
    # get coefficient map for A*sin(ft) + B*cos(ft)
    waveCoefMap = collections.defaultdict(dict) # {period: {sin:#, cos:#}}
    for c, coef in enumerate(fourierEngine.coef_):
      period = periods[c//2]
      waveform = 'sin' if c % 2 == 0 else 'cos'
      waveCoefMap[period][waveform] = coef
    # convert to C*sin(ft + s)
    ## since we use fitting to get A and B, the magnitudes can be deceiving.
    ## this conversion makes "C" a useful value to know the contribution from a period
    coefMap = {}
    signal=np.ones(len(pivotValues)) * intercept
    for period, coefs in waveCoefMap.items():
      A = coefs['sin']
      B = coefs['cos']
      C, s = mathUtils.convertSinCosToSinPhase(A, B)
      coefMap[period] = {'amplitude': C, 'phase': s}
      signal+=mathUtils.evalFourier(period,C,s,pivotValues)
    # re-add zero-filtered
    if zeroFilter:
      signal[self.zeroFilterMask] = 0.0


    # store results
    fourierResult = {'regression': {'intercept':intercept,
                                    'coeffs'   :coefMap,
                                    'periods'  :periods},
                     'predict': signal}
    return fourierResult

  def _trainMultivariateNormal(self,dim,means,cov):
    """
      Trains multivariate normal distribution for future sampling
      @ In, dim, int, number of dimensions
      @ In, means, np.array, distribution mean
      @ In, cov, np.ndarray, dim x dim matrix of covariance terms
      @ Out, dist, Distributions.MultivariateNormal, distribution
    """
    dist = Distributions.MultivariateNormal()
    dist.method = 'pca'
    dist.dimension = dim
    dist.rank = dim
    dist.mu = means
    dist.covariance = np.ravel(cov)
    dist.messageHandler = self.messageHandler
    dist.initializeDistribution()
    return dist

  def _trainVARMA(self,data):
    """
      Train correlated ARMA model on white noise ARMA, with Fourier already removed
      @ In, data, np.array(np.array(float)), data on which to train with shape (# pivot values, # targets)
      @ Out, results, statsmodels.tsa.arima_model.ARMAResults, fitted VARMA
      @ Out, stateDist, Distributions.MultivariateNormal, MVN from which VARMA noise is taken
      @ Out, initDist, Distributions.MultivariateNormal, MVN from which VARMA initial state is taken
    """
    model = sm.tsa.VARMAX(endog=data, order=(self.P, self.Q))
    self.raiseADebug('... ... ... fitting VARMA ...')
    results = model.fit(disp=False, maxiter=1000)
    lenHist,numVars = data.shape
    # train multivariate normal distributions using covariances, keep it around so we can control the RNG
    ## it appears "measurement" always has 0 covariance, and so is all zeros (see _generateVARMASignal)
    ## all the noise comes from the stateful properties
    stateDist = self._trainMultivariateNormal(numVars,np.zeros(numVars),model.ssm['state_cov'])
    # train initial state sampler
    ## Used to pick an initial state for the VARMA by sampling from the multivariate normal noise
    #    and using the AR and MA initial conditions.  Implemented so we can control the RNG internally.
    #    Implementation taken directly from statsmodels.tsa.statespace.kalman_filter.KalmanFilter.simulate
    ## get mean
    smoother = model.ssm
    mean = np.linalg.solve(np.eye(smoother.k_states) - smoother['transition',:,:,0],
                           smoother['state_intercept',:,0])
    ## get covariance
    r = smoother['selection',:,:,0]
    q = smoother['state_cov',:,:,0]
    selCov = r.dot(q).dot(r.T)
    cov = solve_discrete_lyapunov(smoother['transition',:,:,0], selCov)
    # FIXME it appears this is always resulting in a lowest-value initial state.  Why?
    initDist = self._trainMultivariateNormal(len(mean),mean,cov)
    # NOTE: uncomment this line to get a printed summary of a lot of information about the fitting.
    # self.raiseADebug('VARMA model training summary:\n',results.summary())
    return model, stateDist, initDist

  def _trainZeroRemoval(self, data, tol=1e-10):
    """
      A test for SOLAR GHI data.
      @ In, data, np.array, original signal
      @ In, tol, float, optional, tolerance below which to consider 0
      @ Out, mask, np.ndarray(bool), mask where zeros occur
    """
    # where should the data be truncated?
    mask = data < tol
    return mask

  def writePointwiseData(self, writeTo):
    """
      Writes pointwise data about this ROM to the data object.
      @ In, writeTo, DataObject, data structure into which data should be written
      @ Out, None
    """
    if not self.amITrained:
      self.raiseAnError(RuntimeError,'ROM is not yet trained! Cannot write to DataObject.')
    rlz = {}
    # set up pivot parameter index
    pivotID = self.pivotParameterID
    pivotVals = self.pivotParameterValues
    rlz[self.pivotParameterID] = self.pivotParameterValues
    # set up sample counter ID
    ## ASSUMPTION: data object is EMPTY!
    if writeTo.size > 0:
      self.raiseAnError(ValueError,'Target data object has "{}" entries, but require an empty object to write ROM to!'.format(writeTo.size))
    counterID = writeTo.sampleTag
    counterVals = np.array([0])
    # Training signals
    for target, signals in self._signalStorage.items():
      for name, signal in signals.items():
        varName = '{}_{}'.format(target,name)
        writeTo.addVariable(varName, np.array([]), classify='meta', indices=[pivotID])
        rlz[varName] = signal
    # add realization
    writeTo.addRealization(rlz)

  def writeXML(self, writeTo, targets=None, skip=None):
    """
      Allows the SVE to put whatever it wants into an XML to print to file.
      Overload in subclasses.
      @ In, writeTo, xmlUtils.StaticXmlElement, entity to write to
      @ In, targets, list, optional, unused (kept for compatability)
      @ In, skip, list, optional, unused (kept for compatability)
      @ Out, None
    """
    if not self.amITrained:
      self.raiseAnError(RuntimeError, 'ROM is not yet trained! Cannot write to DataObject.')
    root = writeTo.getRoot()
    # - multiyear, if any
    if self.multiyear:
      myNode = xmlUtils.newNode('Multiyear')
      myNode.append(xmlUtils.newNode('num_years', text=self.numYears))
      gNode = xmlUtils.newNode('growth_factors')
      for target, info in self.growthFactors.items():
        gNode.append(xmlUtils.newNode(target, attrib={'mode': info['mode']}, text=info['value']))
      myNode.append(gNode)
      root.append(myNode)
    # - Fourier coefficients (by period, waveform)
    for target, fourier in self.fourierResults.items():
      targetNode = root.find(target)
      if targetNode is None:
        targetNode = xmlUtils.newNode(target)
        root.append(targetNode)
      fourierNode = xmlUtils.newNode('Fourier')
      targetNode.append(fourierNode)
      fourierNode.append(xmlUtils.newNode('SignalIntercept', text='{:1.9e}'.format(float(fourier['regression']['intercept']))))
      for period in fourier['regression']['periods']:
        periodNode = xmlUtils.newNode('period', text='{:1.9e}'.format(period))
        fourierNode.append(periodNode)
        periodNode.append(xmlUtils.newNode('frequency', text='{:1.9e}'.format(1.0/period)))
        for stat, value in sorted(list(fourier['regression']['coeffs'][period].items()), key=lambda x:x[0]):
          periodNode.append(xmlUtils.newNode(stat, text='{:1.9e}'.format(value)))
    # - ARMA std
    for target, arma in self.armaResult.items():
      targetNode = root.find(target)
      if targetNode is None:
        targetNode = xmlUtils.newNode(target)
        root.append(targetNode)
      armaNode = xmlUtils.newNode('ARMA_params')
      targetNode.append(armaNode)
      armaNode.append(xmlUtils.newNode('std', text=np.sqrt(arma.sigma2)))
      # TODO covariances, P and Q, etc
    for target,peakInfo in self.peaks.items():
      targetNode = root.find(target)
      if targetNode is None:
        targetNode = xmlUtils.newNode(target)
        root.append(targetNode)
      peakNode = xmlUtils.newNode('Peak_params')
      targetNode.append(peakNode)
      if 'groupWin' in peakInfo.keys():
        for group in peakInfo['groupWin']:
          groupnode=xmlUtils.newNode('peak')
          groupnode.append(xmlUtils.newNode('Amplitude', text='{}'.format(np.array(group['Amp']).mean())))
          #FIXME
          groupnode.append(xmlUtils.newNode('Index', text='{}'.format(np.array(group['Ind']).mean())))
          peakNode.append(groupnode)

  def _transformThroughInputCDF(self, signal, originalDist, weights=None):
    """
      Transforms a signal through the original distribution
      @ In, signal, np.array(float), signal to transform
      @ In, originalDist, scipy.stats.rv_histogram, distribution to transform through
      @ In, weights, np.array(float), weighting for samples (assumed uniform if not given)
      @ Out, new, np.array, new signal after transformation
    """
    # first build a histogram object of the sampled data
    dist, hist = mathUtils.trainEmpiricalFunction(signal, minBins=self._minBins, weights=weights)
    # transform data through CDFs
    new = originalDist[0].ppf(dist.cdf(signal))
    return new

  ### Segmenting and Clustering ###
  def checkRequestedClusterFeatures(self, request):
    """
      Takes the user-requested features (sometimes "all") and interprets them for this ROM.
      @ In, request, dict(list), as from ROMColletion.Cluster._extrapolateRequestedClusterFeatures
      @ Out, interpreted, dict(list), interpreted features
    """
    if request is None:
      # since no special requests were made, we cluster on EV ER Y THING
      return self._clusterableFeatures
    # otherwise we have to unpack the values as known to this ROM
    interpreted = collections.defaultdict(list)
    # create containers for unrecognized entries so we can report them all at once, bc WFFTU
    unrecognizedSets = []
    unrecognizedFeatures = collections.defaultdict(list)
    for featureSet, featureList in request.items():
      if featureSet not in self._clusterableFeatures:
        unrecognizedSets.append(featureSet)
        continue
      subClusterable = self._clusterableFeatures[featureSet]
      # if all the subfeatures of this featureSet were requested, take them now
      if featureList == 'all':
        interpreted[featureSet] = subClusterable
        continue
      # otherwise loop over the requests
      for feature in featureList:
        if feature not in subClusterable:
          unrecognizedFeatures[featureSet].append(feature)
        else:
          interpreted[featureSet].append(feature)

    # if anything wasn't recognized, print it so the user can fix it
    ## print all of them because WE FIGHT FOR THE USERS
    if unrecognizedSets or unrecognizedFeatures:
      self.raiseAWarning('Problems in clusterFeatures!', verbosity='silent')
      if unrecognizedSets:
        self.raiseAWarning(' -> unrecognized clusterFeatures base feature requests: {}'.format(unrecognizedSets), verbosity='silent')
      if unrecognizedFeatures:
        for key, vals in unrecognizedFeatures.items():
          self.raiseAWarning(' -> unrecognized clusterFeatures feature "{}" requests: {}'.format(key, vals), verbosity='silent')
      self.raiseAnError(IOError, 'Invalid clusterFeatures input! See messages above for details.')

    return interpreted

  def isClusterable(self):
    """
      Allows ROM to declare whether it has methods for clustring. Default is no.
      @ In, None
      @ Out, isClusterable, bool, if True then has clustering mechanics.
    """
    # clustering methods have been added
    return True

  def _getMeanFromGlobal(self, settings, pickers, targets=None):
    """
      Derives segment means from global trends
      @ In, settings, dict, as per getGlobalRomSegmentSettings
      @ In, pickers, list(slice), picks portion of signal of interest
      @ In, targets, list, optional, targets to include (default is all)
      @ Out, results, list(dict), mean for each target per picker
    """
    if 'long Fourier signal' not in settings:
      return []
    if isinstance(pickers, slice):
      pickers = [pickers]
    if targets == None:
      targets = settings['long Fourier signal'].keys()
    results = [] # one per "pickers"
    for picker in pickers:
      res = dict((target, signal['predict'][picker].mean()) for target, signal in settings['long Fourier signal'].items())
      results.append(res)
    return results

  def getLocalRomClusterFeatures(self, featureTemplate, settings, request, picker=None, **kwargs):
    """
      Provides metrics aka features on which clustering compatibility can be measured.
      This is called on LOCAL subsegment ROMs, not on the GLOBAL template ROM
      @ In, featureTemplate, str, format for feature inclusion
      @ In, settings, dict, as per getGlobalRomSegmentSettings
      @ In, request, dict(list) or None, requested features to cluster on (by featureSet)
      @ In, picker, slice, indexer for segmenting data
      @ In, kwargs, dict, arbitrary keyword arguments
      @ Out, features, dict, {target_metric: np.array(floats)} features to cluster on
    """
    # algorithm for providing Fourier series and ARMA white noise variance and #TODO covariance
    features = self.getFundamentalFeatures(request, featureTemplate=featureTemplate)
    # segment means
    # since we've already detrended globally, get the means from that (if present)
    if 'long Fourier signal' in settings:
      assert picker is not None
      results = self._getMeanFromGlobal(settings, picker)
      for target, mean in results[0].items():
        feature = featureTemplate.format(target=target, metric="global", id="mean")
        features[feature] = mean
    return features

  def getFundamentalFeatures(self, requestedFeatures, featureTemplate=None):
    """
      Collect the fundamental parameters for this ROM
      Used for writing XML, interpolating, clustering, etc
      @ In, requestedFeatures, dict(list), featureSet and features to collect (may be None)
      @ In, featureTemplate, str, templated string for naming features (probably leave as None)
      @ Out, features, dict,
    """
    assert self.amITrained
    if featureTemplate is None:
      featureTemplate = '{target}|{metric}|{id}' # TODO this kind of has to be the format currently
    features = {}

    # include Fourier if available
    # TODO if not requestedFeatures or 'Fourier' in requestedFeatures: # TODO propagate requestedFeatures throughout method
    for target, fourier in self.fourierResults.items():
      feature = featureTemplate.format(target=target, metric='Fourier', id='fittingIntercept')
      features[feature] = fourier['regression']['intercept']
      for period in fourier['regression']['periods']:
        # amp, phase
        amp = fourier['regression']['coeffs'][period]['amplitude']
        phase = fourier['regression']['coeffs'][period]['phase']
        # rather than use amp, phase as properties, use sine and cosine coeffs
        ## this mitigates the cyclic nature of the phase causing undesirable clustering
        sinAmp = amp * np.cos(phase)
        cosAmp = amp * np.sin(phase)
        ID = '{}_{}'.format(period, 'sineAmp')
        feature = featureTemplate.format(target=target, metric='Fourier', id=ID)
        features[feature] = sinAmp
        ID = '{}_{}'.format(period, 'cosineAmp')
        feature = featureTemplate.format(target=target, metric='Fourier', id=ID)
        features[feature] = cosAmp

    # ARMA (not varma)
    for target, arma in self.armaResult.items():
      # sigma
      feature = featureTemplate.format(target=target, metric='arma', id='std')
      features[feature] = np.sqrt(arma.sigma2)
      # autoregression
      for p, val in enumerate(arma.arparams):
        feature = featureTemplate.format(target=target, metric='arma', id='AR_{}'.format(p))
        features[feature] = val
      # moving average
      for q, val in enumerate(arma.maparams):
        feature = featureTemplate.format(target=target, metric='arma', id='MA_{}'.format(q))
        features[feature] = val
      for target, cdfParam in self.cdfParams.items():
        lenthOfData = cdfParam['lens']
        feature = featureTemplate.format(target=target, metric='arma', id='len')
        features[feature] = lenthOfData

        for e, edge in enumerate(cdfParam['bins']):
          feature = featureTemplate.format(target=target, metric='arma', id='bin_{}'.format(e))
          features[feature] = edge
        for c, count in enumerate(cdfParam['counts']):
          feature = featureTemplate.format(target=target, metric='arma', id='counts_{}'.format(c))
          features[feature] = count
        # for paraId,paraVal in cdfParam.items():
    # CDF preservation if available
    for target, cdf in self._trainingCDF.items():
      _, (counts, edges) = cdf
      for c, count in enumerate(counts):
        feature = featureTemplate.format(target=target, metric='cdf', id='counts_{}'.format(c))
        features[feature] = count
      for e, edge in enumerate(edges):
        feature = featureTemplate.format(target=target, metric='cdf', id='edges_{}'.format(e))
        features[feature] = edge

    for target, peak in self.peaks.items():
      nBin = self.peaks[target]['nbin']
      period = self.peaks[target]['period']
      if 'groupWin' in peak.keys() and 'rangeWindow' in peak.keys():
        for g , group in enumerate(peak['groupWin']):
          ## prbExit
          # g is the group of the peaks probExist is the exist probability for this type of peak
          lenWin=min(len(peak['rangeWindow'][g]['bg']),len(peak['rangeWindow'][g]['end']))
          # ID = 'gp_{}_lenWin'.format(g)
          # feature = featureTemplate.format(target=target, metric='peak', id=ID)
          # features[feature] = lenWin

          # prbability if this peak exist
          prbExist = len(group['Ind'])/lenWin
          ID = 'gp_{}_probExist'.format(g)
          feature = featureTemplate.format(target=target, metric='peak', id=ID)
          features[feature] = prbExist

          ## IND
          #most probabble index
          if len(group['Ind']):
            modeInd = stats.mode(group['Ind'])[0][0]
          else:
            modeInd = 0
          ID = 'gp_{}_modeInd'.format(g)
          feature = featureTemplate.format(target=target, metric='peak', id=ID)
          features[feature] = modeInd
          # index distribution
          if peak['rangeWindow'][g]['end'][0]>peak['rangeWindow'][g]['bg'][0]:
            indBins=np.arange(peak['rangeWindow'][g]['end'][0]-peak['rangeWindow'][g]['bg'][0]-1)+1
          else:
            indBins=np.arange(peak['rangeWindow'][g]['end'][0]-peak['rangeWindow'][g]['bg'][0]-1+period)+1
          indCounts, _ = np.histogram(group['Ind'], bins=indBins, density=False)
          for c, count in enumerate(indCounts):
            feature = featureTemplate.format(target=target, metric='peak', id='gp_{}_ind {}'.format(g,c))
            features[feature] = count

          ## AMP
          #mean
          if len(group['Amp']):
            if np.isnan((group['Amp'][0])):
              meanAmp = np.mean(self._signalStorage[target]['original'])
            else:
              # meanAmp=rv_histogram(np.histogram(group['Amp'])).mean()
              meanAmp=np.mean(group['Amp'])

            feature = featureTemplate.format(target=target, metric='peak', id='gp_{}_meanAmp'.format(g))
            features[feature] = meanAmp

          else:
            meanAmp = np.mean(self._signalStorage[target]['original'])
            feature = featureTemplate.format(target=target, metric='peak', id='gp_{}_meanAmp'.format(g))
            features[feature] = meanAmp

          ##std
          if len(group['Amp'])>1:
            stdAmp = rv_histogram(np.histogram(group['Amp'])).std()
            feature = featureTemplate.format(target=target, metric='peak', id='gp_{}_stdAmp'.format(g))
            features[feature] = stdAmp
          else:
            stdAmp = 0
            feature = featureTemplate.format(target=target, metric='peak', id='gp_{}_stdAmp'.format(g))
            features[feature] = stdAmp

          if len(group['Amp']):
            if np.isnan((group['Amp'][0])):
              maxAmp=max(self._signalStorage[target]['original'])
              feature = featureTemplate.format(target=target, metric='peak', id='gp_{}_maxAmp'.format(g))
              features[feature] = maxAmp
              minAmp=min(self._signalStorage[target]['original'])
              feature = featureTemplate.format(target=target, metric='peak', id='gp_{}_minAmp'.format(g))
              features[feature] = minAmp
            else:
              maxAmp=max(group['Amp'])
              feature = featureTemplate.format(target=target, metric='peak', id='gp_{}_maxAmp'.format(g))
              features[feature] = maxAmp
              minAmp=min(group['Amp'])
              feature = featureTemplate.format(target=target, metric='peak', id='gp_{}_minAmp'.format(g))
              features[feature] = minAmp
            ## distribution on the Amp
            if np.isnan((group['Amp'][0])):
              ampCounts, _ = np.histogram([], range=(minAmp,maxAmp),density = False)
            else:
              ampCounts, _ = np.histogram(group['Amp'], bins = nBin,density = False)
            #retn=np.linspace(minAmp, maxAmp, num=nBin+1)
            for c, count in enumerate(ampCounts):
              feature = featureTemplate.format(target=target, metric='peak', id='gp_{}_amp {}'.format(g,c))
              features[feature] = count
          else:
            maxAmp=max(self._signalStorage[target]['original'])
            feature = featureTemplate.format(target=target, metric='peak', id='gp_{}_maxAmp'.format(g))
            features[feature] = maxAmp
            minAmp=min(self._signalStorage[target]['original'])
            feature = featureTemplate.format(target=target, metric='peak', id='gp_{}_minAmp'.format(g))
            features[feature] = minAmp
            ## distribution on the Amp
            ampCounts, _ = np.histogram(group['Amp'], bins = nBin,density = False)
            #retn=np.linspace(minAmp, maxAmp, num=nBin+1)
            for c, count in enumerate(ampCounts):
              feature = featureTemplate.format(target=target, metric='peak', id='gp_{}_amp {}'.format(g,c))
              features[feature] = count
    # for target, peak in self.items():

    if requestedFeatures is not None:
      popFeatures=[]
      for rq in features.keys():
        tg, mtc, rid =rq.split('|')
        if mtc.lower() not in requestedFeatures.keys():
          #this apply to arma and fourier
          popFeatures.append(rq)
        elif mtc.lower()=='peak':
          gp, gpid, rrid =rid.split('_')
          if rrid.startswith('amp'):
            popFeatures.append(rq)
          elif rrid.startswith('ind'):
            popFeatures.append(rq)
          elif rrid.startswith('max'):
            popFeatures.append(rq)
          elif rrid.startswith('min'):
            popFeatures.append(rq)
        elif mtc.lower()=='arma':
          if rid.startswith('bin'):
            popFeatures.append(rq)
          elif rid.startswith('counts'):
            popFeatures.append(rq)
          elif rid.startswith('l'):
            popFeatures.append(rq)


      for p in popFeatures:
        del features[p]
    return features

  def readFundamentalFeatures(self, features):
    # collect all the data
    fourier = collections.defaultdict(dict)
    arma = collections.defaultdict(dict)
    cdf = collections.defaultdict(dict)
    peak = collections.defaultdict(dict)
    for feature, val in features.items():
      target, metric, ID = feature.split('|')

      if metric == 'Fourier':
        if ID == 'fittingIntercept':
          fourier[target]['intercept'] = val
        else:
          period, wave = ID.split('_')
          period = float(period)
          if period not in fourier[target]:
            fourier[target][period] = {}
          fourier[target][period][wave] = val

      elif metric == 'arma':
        if ID == 'std':
          arma[target]['std'] = val
        if ID == 'len':
          arma[target]['len'] = val
        elif ID.startswith('AR_'):
          p = int(ID[3:])
          if 'AR' not in arma[target]:
            arma[target]['AR'] = {}
          arma[target]['AR'][p] = val
        elif ID.startswith('MA_'):
          p = int(ID[3:])
          if 'MA' not in arma[target]:
            arma[target]['MA'] = {}
          arma[target]['MA'][p] = val
        elif ID.startswith('bin_'):
          p = int(ID[4:])
          if 'bin' not in arma[target]:
            arma[target]['bin'] = {}
          arma[target]['bin'][p] = val
        elif ID.startswith('counts_'):
          p = int(ID[7:])
          if 'counts' not in arma[target]:
            arma[target]['counts'] = {}
          arma[target]['counts'][p] = val

      elif metric == 'cdf':
        if ID.startswith('counts_'):
          c = int(ID.split('_')[1])
          if 'counts' not in cdf[target]:
            cdf[target]['counts'] = {}
          cdf[target]['counts'][c] = val
        elif ID.startswith('edges_'):
          e = int(ID.split('_')[1])
          if 'edges' not in cdf[target]:
            cdf[target]['edges'] = {}
          cdf[target]['edges'][e] = val

      elif metric == 'peak':
        _, group, realID = ID.split('_')
        if group not in peak[target]:
          peak[target][group] = {}
        if realID.startswith('amp'):
          c = int(realID.split(' ')[1])
          if 'ampCounts' not in peak[target][group]:
            peak[target][group]['ampCounts'] = {}
          peak[target][group]['ampCounts'][c] = val
        elif realID.startswith('ind'):
          c = int(realID.split(' ')[1])
          if 'indCounts' not in peak[target][group]:
            peak[target][group]['indCounts'] = {}
          peak[target][group]['indCounts'][c] = val
        else:
          peak[target][group][realID]=val

      else:
        raise KeyError('Unrecognized metric: "{}"'.format(metric))

    return {'fourier': fourier,
            'arma': arma,
            'cdf': cdf,
            'peak': peak}

  def setFundamentalFeatures(self, features):
    """
    opposite of getFundamentalFeatures, expects results as from readFundamentalFeatures
    """

    self._setFourierResults(features.get('fourier', {}))
    self._setArmaResults(features.get('arma', {}))
    self._setCDFResults(features.get('cdf', {}))
    self._setPeakResults(features.get('peak', {}))

    self.amITrained = True

  def _setFourierResults(self, paramDict):
    for target, info in paramDict.items():
      predict = np.ones(len(self.pivotParameterValues)) * info['intercept']
      params = {'coeffs': {}}
      for period, waves in info.items():
        if period == 'intercept':
          params[period] = waves
        else:
          # either A, B or C, p
          if 'sineAmp' in waves:
            A = waves['sineAmp']
            B = waves['cosineAmp']
            C, p = mathUtils.convertSinCosToSinPhase(A, B)
          else:
            C = waves['amplitude']
            p = waves['phase']
          params['coeffs'][period] = {}
          params['coeffs'][period]['amplitude'] = C
          params['coeffs'][period]['phase'] = p
          predict += C * np.sin(2.*np.pi / period * self.pivotParameterValues + p)
      params['periods'] = list(params['coeffs'].keys())
      self.fourierResults[target] = {'regression': params,
                                     'predict': predict}

  def _setArmaResults(self, paramDict):
    for target, info in paramDict.items():
      if 'AR' in info:
        AR_keys, AR_vals = zip(*list(info['AR'].items()))
        AR_keys, AR_vals = zip(*sorted(zip(AR_keys, AR_vals), key=lambda x:x[0]))
        AR_vals = np.asarray(AR_vals)
      else:
        AR_vals = np.array([])
      if 'MA' in info:
        MA_keys, MA_vals = zip(*list(info['MA'].items()))
        MA_keys, MA_vals = zip(*sorted(zip(MA_keys, MA_vals), key=lambda x:x[0]))
        MA_vals = np.asarray(MA_vals)
      else:
        MA_vals = np.array([])
      if 'bin' in info:
        bin_keys, bin_vals = zip(*list(info['bin'].items()))
        bin_keys, bin_vals = zip(*sorted(zip(bin_keys, bin_vals), key=lambda x:x[0]))
        bin_vals = np.asarray(bin_vals)
      # FIXME no else in here
      # else:
      #   bin_vals = np.array([])
      if 'counts' in info:
        counts_keys, counts_vals = zip(*list(info['counts'].items()))
        counts_keys, counts_vals = zip(*sorted(zip(counts_keys, counts_vals), key=lambda x:x[0]))
        counts_vals = np.asarray(counts_vals)
      # FIXME no else

      sigma = info['std']
      result = armaResultsProxy(AR_vals, MA_vals, sigma)
      self.armaResult[target] = result
      lengthOfData=info['len']
      nBins=len(counts_vals)
      cdf = np.cumsum(counts_vals)
      cdf = np.insert(cdf, 0, 0)
      counts_vals = np.array(counts_vals) * float(lengthOfData)
      params = {'bins': bin_vals,
              'counts':counts_vals,
              'pdf' : counts_vals * nBins,
              'cdf' : cdf,
              'lens' : lengthOfData}
      self.cdfParams[target] = params

  def _setCDFResults(self, paramDict):
    for target, info in paramDict.items():
      # counts
      cs = list(info['counts'].items())
      c_idx, c_vals = zip(*sorted(cs, key=lambda x: x[0]))
      c_vals = np.asarray(c_vals)
      ## renormalize counts
      counts = c_vals / float(c_vals.sum())
      # edges
      es = list(info['edges'].items())
      e_idx, e_vals = zip(*sorted(es, key=lambda x: x[0]))
      histogram = (counts, e_vals)
      dist = stats.rv_histogram(histogram)
      self._trainingCDF[target] = (dist, histogram)

  def _setPeakResults(self, paramDict):
    for target, info in paramDict.items():
      groupWin=[]
      for g, groupInfo in info.items():
        g = int(g)
        lenWin=min(len(self.peaks[target]['rangeWindow'][g]['bg']),len(self.peaks[target]['rangeWindow'][g]['end']))
        groupWin.append({})

        lsCs=list(groupInfo['ampCounts'].items())
        _, hisCs = zip(*sorted(lsCs, key=lambda x: x[0]))
        ampHisCs = np.asarray(hisCs)
        maxAmp=groupInfo['maxAmp']
        minAmp=groupInfo['minAmp']
        probExist=groupInfo['probExist']

        if maxAmp>minAmp:
          ampHisEg=np.linspace(minAmp, maxAmp, num=len(ampHisCs)+1)
          histogram = (ampHisCs, ampHisEg)
          dist = stats.rv_histogram(histogram)
          ampLocal=dist.rvs(size=int(round(probExist*lenWin))).tolist()
        else:
          histogram = None
          ampLocal = [maxAmp]*int(round(probExist*lenWin))

        lsIndCs = list(groupInfo['indCounts'].items())
        _, hisIndCs = zip(*sorted(lsIndCs, key=lambda x: x[0]))
        indHisCs = np.asarray(hisIndCs)
        histogramInd = (indHisCs, np.arange(len(indHisCs)+1)+1)

        distInd = stats.rv_histogram(histogramInd)
        indLocal=distInd.rvs(size=int(round(probExist*lenWin))).tolist()
        # If the probability of exist is 0 then the indLocal is an empty list, size = 0
        # if probability of exist is not 0 then the distInd will contain real number, so
        # the rvs will not generate nan
        for indexOfIndex,valueOfIndex in enumerate(indLocal):
          valueOfIndex=int(valueOfIndex)
          indLocal[indexOfIndex]=valueOfIndex

        groupWin[g]['Ind']=indLocal
        groupWin[g]['Amp']=ampLocal
      self.peaks[target]['groupWin']=groupWin

  def getGlobalRomSegmentSettings(self, trainingDict, divisions):
    """
      Allows the ROM to perform some analysis before segmenting.
      Note this is called on the GLOBAL templateROM from the ROMcollection, NOT on the LOCAL subsegment ROMs!
      @ In, trainingDict, dict, data for training, full and unsegmented
      @ In, divisions, tuple, (division slice indices, unclustered spaces)
      @ Out, settings, object, arbitrary information about ROM clustering settings
      @ Out, trainingDict, dict, adjusted training data (possibly unchanged)
    """
    trainingDict = copy.deepcopy(trainingDict) # otherwise we destructively tamper with the input data object
    settings = {}
    targets = self.target

    # set up for input CDF preservation on a global scale
    if self.preserveInputCDF:
      inputDists = {}
      for target in targets:
        if target == self.pivotParameterID:
          continue
        targetVals = trainingDict[target][0]
        nbins=max(self._minBins,int(np.sqrt(len(targetVals))))

        inputDists[target] = mathUtils.trainEmpiricalFunction(targetVals, bins=nbins)
      settings['input CDFs'] = inputDists
    # do global Fourier analysis on combined signal for all periods longer than the segment
    if self.fourierParams:
      # determine the Nyquist length for the clustered params
      slicers = divisions[0]
      pivotValues = trainingDict[self.pivotParameterID][0]
      # use the first segment as typical of all of them, NOTE might be bad assumption
      delta = pivotValues[slicers[0][-1]] - pivotValues[slicers[0][0]]
      # any Fourier longer than the delta should be trained a priori, leaving the reaminder
      #    to be specific to individual ROMs
      full = {}      # train these periods on the full series
      segment = {}   # train these periods on the segments individually
      for target in targets:
        if target == self.pivotParameterID:
          continue
        # only do separation for targets for whom there's a Fourier request
        if target in self.fourierParams:
          # NOTE: assuming training on only one history!
          targetVals = trainingDict[target][0]
          # if zero filtering in play, set the masks now
          ## TODO I'm not particularly happy with having to remember to do this; can we automate it more?
          zeroFiltering = target == self.zeroFilterTarget
          if zeroFiltering:
            self.zeroFilterMask = self._trainZeroRemoval(targetVals, tol=self.zeroFilterTol) # where zeros are not
            self.notZeroFilterMask = np.logical_not(self.zeroFilterMask) # where zeroes are
          periods = np.asarray(self.fourierParams[target])
          full = periods[periods > delta]
          segment[target] = periods[np.logical_not(periods > delta)]
          if len(full):
            # train Fourier on longer periods
            self.fourierResults[target] = self._trainFourier(pivotValues,
                                                             full,
                                                             targetVals,
                                                             zeroFilter=zeroFiltering)
            # remove longer signal from training data
            signal = self.fourierResults[target]['predict']
            targetVals = np.array(targetVals, dtype=np.float64)
            targetVals -= signal
            trainingDict[target][0] = targetVals
      # store the segment-based periods in the settings to return
      settings['segment Fourier periods'] = segment
      settings['long Fourier signal'] = self.fourierResults
    return settings, trainingDict

  def parametrizeGlobalRomFeatures(self, featureDict):
    t = 'GLOBAL_{target}|{metric}|{ID}'
    params = {}
    ## TODO FIXME duplicated code with getFundamentalFeatures! Extract for commonality!
    # CDF
    cdf = featureDict.get('input CDFs', None)
    if cdf:
      for target, (rvs, (counts, edges)) in cdf.items():
        for c, count in enumerate(counts):
          params[t.format(target=target, metric='cdf', ID='counts_{}'.format(c))] = count
        for e, edge in enumerate(edges):
          params[t.format(target=target, metric='cdf', ID='edges_{}'.format(e))] = edge
    # long Fourier
    fourier = featureDict.get('long Fourier signal', None)
    if fourier:
      for target, info in fourier.items():
        feature = t.format(target=target, metric='Fourier', ID='fittingIntercept')
        params[feature] = info['regression']['intercept']
        coeffMap = info['regression']['coeffs']
        for period, wave in coeffMap.items():
          amp = wave['amplitude']
          phase = wave['phase']
          sinAmp = amp * np.cos(phase)
          cosAmp = amp * np.sin(phase)
          ID = '{}_{}'.format(period, 'sineAmp')
          feature = t.format(target=target, metric='Fourier', ID=ID)
          params[feature] = sinAmp
          ID = '{}_{}'.format(period, 'cosineAmp')
          feature = t.format(target=target, metric='Fourier', ID=ID)
          params[feature] = cosAmp
    return params

  def setGlobalRomFeatures(self, params, pivotValues):
    results = {}
    # TODO FIXME duplicate algorithm with readFundamentalFeatures!!
    cdf = collections.defaultdict(dict)
    fourier = collections.defaultdict(dict)
    for key, val in params.items():
      assert key.startswith('GLOBAL_')
      target, metric, ID = key[7:].split('|')

      if metric == 'cdf':
        if ID.startswith('counts_'):
          c = int(ID.split('_')[1])
          if 'counts' not in cdf[target]:
            cdf[target]['counts'] = {}
          cdf[target]['counts'][c] = val
        elif ID.startswith('edges_'):
          e = int(ID.split('_')[1])
          if 'edges' not in cdf[target]:
            cdf[target]['edges'] = {}
          cdf[target]['edges'][e] = val

      elif metric == 'Fourier':
        if ID == 'fittingIntercept':
          fourier[target]['intercept'] = val
        else:
          period, wave = ID.split('_')
          period = float(period)
          if period not in fourier[target]:
            fourier[target][period] = {}
          fourier[target][period][wave] = val

    # TODO FIXME duplicate algorithm with setFundamentalFeatures!
    # fourier
    if fourier:
      results['long Fourier signal'] = {}
    for target, info in fourier.items():
      predict = np.ones(len(pivotValues)) * info['intercept']
      fparams = {'coeffs': {}}
      for period, waves in info.items():
        if period == 'intercept':
          fparams[period] = waves
        else:
          # either A, B or C, p
          if 'sineAmp' in waves:
            A = waves['sineAmp']
            B = waves['cosineAmp']
            C, p = mathUtils.convertSinCosToSinPhase(A, B)
          else:
            C = waves['amplitude']
            p = waves['phase']
          fparams['coeffs'][period] = {}
          fparams['coeffs'][period]['amplitude'] = C
          fparams['coeffs'][period]['phase'] = p
          predict += C * np.sin(2.*np.pi / period * pivotValues + p)
      fparams['periods'] = list(fparams['coeffs'].keys())
      results['long Fourier signal'][target] = {'regression': fparams,
                                                'predict': predict}

    # cdf
    if cdf:
      results['input CDFs'] = {}
    for target, info in cdf.items():
      # counts
      cs = list(info['counts'].items())
      c_idx, c_vals = zip(*sorted(cs, key=lambda x: x[0]))
      c_vals = np.asarray(c_vals)
      ## renormalize counts
      counts = c_vals / float(c_vals.sum())
      # edges
      es = list(info['edges'].items())
      e_idx, e_vals = zip(*sorted(es, key=lambda x: x[0]))
      histogram = (counts, e_vals)
      dist = stats.rv_histogram(histogram)
      results['input CDFs'][target] = (dist, histogram)
    return results

  def adjustLocalRomSegment(self, settings, picker):
    """
      Adjusts this ROM to account for it being a segment as a part of a larger ROM collection.
      Call this before training the subspace segment ROMs
      Note this is called on the LOCAL subsegment ROMs, NOT on the GLOBAL templateROM from the ROMcollection!
      @ In, settings, object, arbitrary information about ROM clustering settings from getGlobalRomSegmentSettings
      @ Out, None
    """
    # some Fourier periods have already been handled, so reset the ones that actually are needed
    newFourier = settings.get('segment Fourier periods', None)
    for t,target in enumerate(self.target):
      zeroFiltering = target == self.zeroFilterTarget
      if zeroFiltering:
        self.zeroFilterMask = self.zeroFilterMask[picker]
        self.notZeroFilterMask = self.notZeroFilterMask[picker]
    if newFourier is not None:
      for target in list(self.fourierParams.keys()):
        periods = newFourier.get(target, [])
        # if any sub-segment Fourier remaining, send it through
        if len(periods):
          self.fourierParams[target] = periods
        else:
          # otherwise, remove target from fourierParams so no Fourier is applied
          self.fourierParams.pop(target,None)
    # disable CDF preservation on subclusters
    ## Note that this might be a good candidate for a user option someday,
    ## but right now we can't imagine a use case that would turn it on
    self.preserveInputCDF = False
    if 'long Fourier signal' in settings:
      for target, peak in self.peaks.items():
        subMean = self._getMeanFromGlobal(settings, picker)
        subMean=subMean[0][target]
        th = self.peaks[target]['threshold']
        th = th - subMean
        self.peaks[target]['threshold'] = th

<<<<<<< HEAD
  def finalizeLocalRomSegmentEvaluation(self, settings, evaluation, picker):
=======

  def finalizeLocalRomSegmentEvaluation(self, settings, evaluation, picker,bgId=None):
>>>>>>> be0aab29
    """
      Allows global settings in "settings" to affect a LOCAL evaluation of a LOCAL ROM
      Note this is called on the LOCAL subsegment ROM and not the GLOBAL templateROM.
      @ In, settings, dict, as from getGlobalRomSegmentSettings
      @ In, evaluation, dict, preliminary evaluation from the local segment ROM as {target: [values]}
      @ In, picker, slice, indexer for data range of this segment
      @ In, bgId, int, index for the begining index for truncated mode evaluation
      @ Out, evaluation, dict, {target: np.ndarray} adjusted global evaluation
    """
    # add back in Fourier
    if 'long Fourier signal' in settings:
      for target, signal in settings['long Fourier signal'].items():
        ## NOTE might need to put zero filter back into it
        sig = signal['predict'][picker]
        ## create storage for the sampled result
        if self.multiyear:
          if bgId is not None:
            # calculate the slice where adding back the long Fourier signal
            # if clusterd and truncated mode
            sigLen=picker.stop-picker.start
            bgInd = bgId
            endInd = bgInd+sigLen
            for y in range(len(evaluation[target])):
              # apply growth factor
              for t, (target, growthInfo) in enumerate(self.growthFactors.items()):
                scale =self._evaluateScale(growthInfo,y)
                # adding Fourier with scale based on each year
                evaluation[target][y][bgInd:endInd] += sig*scale
          else:
            for y in range(len(evaluation[target])):
              for t, (target, growthInfo) in enumerate(self.growthFactors.items()):
                evaluation[target][y][picker] += sig*scale
        else:
          # single year
          if bgId is not None:
            # if cluterd and truncated mode
            sigLen=picker.stop-picker.start
            bgInd = bgId
            endInd = bgInd+sigLen
            evaluation[target][bgInd:endInd] += sig
          else:
            evaluation[target][picker] += sig
    return evaluation

  def finalizeGlobalRomSegmentEvaluation(self, settings, evaluation, weights=None):
    """
      Allows any global settings to be applied to the signal collected by the ROMCollection instance.
      Note this is called on the GLOBAL templateROM from the ROMcollection, NOT on the LOCAL supspace segment ROMs!
      @ In, settings, dict, as from getGlobalRomSegmentSettings
      @ In, evaluation, dict, {target: np.ndarray} evaluated full (global) signal from ROMCollection
      @ In, weights, np.array(float), optional, if included then gives weight to histories for CDF preservation
      @ Out, evaluation, dict, {target: np.ndarray} adjusted global evaluation
    """
    # backtransform signal
    ## how nicely does this play with zerofiltering?
    if self.preserveInputCDF:
      for target, dist in settings['input CDFs'].items():
        if len(evaluation[target])>1:
          # multiyear option
          for y in range(len(evaluation[target])):
            for t, (target, growthInfo) in enumerate(self.growthFactors.items()):
              scale =self._evaluateScale(growthInfo,y)
              objectDist=dist[0]
              histDist=tuple([dist[1][0],dist[1][1]*scale])
              dist = tuple([dist[0],histDist])
              evaluation[target][y] = self._transformThroughInputCDF(evaluation[target][y], dist, weights)
        else:
          evaluation[target] = self._transformThroughInputCDF(evaluation[target], dist, weights)
    return evaluation

  ### Peak Picker ###
  def _peakPicker(self,signal,low):
    """
      Peak picker, this method find the local maxima index inside the signal by comparing the
      neighboring values. Threshold of peaks is required to output the height of each peak.
      @ In, signal, np.array(float), signal to transform
      @ In, low, float, required height of peaks.
      @ Out, peaks, np.array, indices of peaks in x that satisfy all given conditions
      @ Out, heights, np.array, boolean mask where is the residual signal
    """
    peaks, properties = find_peaks(signal, height=low)
    heights = properties['peak_heights']
    return peaks, heights

  def rangeWindow(self,windowDict):
    """
      Collect the window index in to groups and store the information in dictionariy for each target
      @ In, windowDict, dict, dictionary for specefic target peaks
      @ Out, rangeWindow, list, list of dictionaries which store the window index for each target
    """
    rangeWindow = []
    windowType = len(windowDict['windows'])
    windows = windowDict['windows']
    period = windowDict['period']
    for i in range(windowType):
      windowRange={}
      bgP=(windows[i]['window'][0]-1)%period
      endP=(windows[i]['window'][1]+2)%period
      timeInd=np.arange(len(self.pivotParameterValues))
      bgPInd  = np.where(timeInd%period==bgP )[0].tolist()
      endPInd = np.where(timeInd%period==endP)[0].tolist()
      if bgPInd[0]>endPInd[0]:
        tail=endPInd[0]
        endPInd.pop(0)
        endPInd.append(tail)
      windowRange['bg']=bgPInd
      windowRange['end']=endPInd
      rangeWindow.append(windowRange)
    return rangeWindow

  def _peakGroupWindow(self,signal,windowDict):
    """
      Collect the peak information in to groups, define the residual signal.
      Including the index and amplitude of each peak found in the window.
      @ In, signal, np.array(float), signal to transform
      @ In, windowDict, dict, dictionary for specefic target peaks
      @ Out, groupWin, list, list of dictionaries which store the peak information
      @ Out, maskPeakRes, np.array, boolean mask where is the residual signal
    """
    groupWin = []
    maskPeakRes = np.ones(len(signal), dtype=bool)
    rangeWindow = self.rangeWindow(windowDict)
    low = windowDict['threshold']
    windows = windowDict['windows']
    period = windowDict['period']
    for i in range(len(windowDict['windows'])):
      bg  = rangeWindow[i]['bg']
      end = rangeWindow[i]['end']
      peakInfo   = {}
      indLocal   = []
      ampLocal   = []
      for j in range(min(len(bg), len(end))):
        ##FIXME this might ignore one window, because the amount of the
        # staring points and the ending points might be different here,
        # we choose the shorter one to make sure each window is complete.
        # Future developer can extend the head and tail of the signal to
        # include all the posible windows
        bgLocal = bg[j]
        endLocal = end[j]
        if bgLocal<endLocal:
          peak, height = self._peakPicker(signal[bgLocal:endLocal], low=low)
        else:
          peak, height = self._peakPicker(np.concatenate([signal[bgLocal:], signal[:endLocal]]), low=low)
        if len(peak) == 1:
          indLocal.append(int(peak))
          ampLocal.append(float(height))
          maskBg=int((int(peak)+bgLocal-int(np.floor(windows[i]['width']/2)))%len(self.pivotParameterValues))
          maskEnd=int((int(peak)+bgLocal+int(np.ceil(windows[i]['width']/2)))%len(self.pivotParameterValues))
          if maskBg>maskEnd:
            maskPeakRes[maskBg:] = False
            maskPeakRes[:maskEnd] = False
          else:
            maskPeakRes[maskBg:maskEnd] = False
        elif len(peak) > 1:
          indLocal.append(int(peak[np.argmax(height)]))
          ampLocal.append(float(height[np.argmax(height)]))
          maskBg=int((int(peak[np.argmax(height)])+bgLocal-int(np.floor(windows[i]['width']/2)))%len(self.pivotParameterValues))
          maskEnd=int((int(peak[np.argmax(height)])+bgLocal+int(np.ceil(windows[i]['width']/2)))%len(self.pivotParameterValues))
          if maskBg>maskEnd:
            maskPeakRes[maskBg:] = False
            maskPeakRes[:maskEnd] = False
          else:
            maskPeakRes[maskBg:maskEnd] = False

      peakInfo['Ind'] = indLocal
      peakInfo['Amp'] = ampLocal
      groupWin.append(peakInfo)
    return groupWin , maskPeakRes

  def _transformBackPeaks(self,signal,windowDict):
    """
      Transforms a signal by regenerate the peaks signal
      @ In, signal, np.array(float), signal to transform
      @ In, windowDict, dict, dictionary for specefic target peaks
      @ Out, signal, np.array(float), new signal after transformation
    """
    groupWin = windowDict['groupWin']
    windows  = windowDict['windows']
    # rangeWindow = self.rangeWindow(windowDict)
    rangeWindow = windowDict['rangeWindow']
    for i in range(len(windows)):
      prbExist = len(groupWin[i]['Ind'])/len(rangeWindow[i]['bg'])
      # (amount of peaks that collected in the windows)/(the amount of windows)
      # this is the probability to check if we should add a peak in each type of window
      histAmp = np.histogram(groupWin[i]['Amp'])
      # generate the distribution of the amplitude for this type of peak
      histInd = np.histogram(groupWin[i]['Ind'])
      # generate the distribution of the position( relative index) in the window
      for j in range(min(len(rangeWindow[i]['bg']),len(rangeWindow[i]['end']))):
        # the length of the starting points and ending points might be different
        bgLocal = rangeWindow[i]['bg'][j]
        # choose the starting index for specific window
        exist = np.random.choice(2, 1, p=[1-prbExist,prbExist])
        # generate 1 or 0 base on the prbExist
        if exist == 1:
          Amp = rv_histogram(histAmp).rvs()
          Ind = int(rv_histogram(histInd).rvs())
          # generate the amplitude and the relative position base on the distribution
          SigIndOrg = bgLocal+Ind
          #signalOrg can be longer than the segment length
          SigInd = int(SigIndOrg%len(self.pivotParameterValues))
          signal[SigInd] = Amp
          # replace the signal with peak in this window
          maskBg = SigInd-int(np.floor(windows[i]['width']/2))
          ## peaks begin index can be negative end index can be more than the length of the segments
          maskEnd = SigInd+int(np.ceil(windows[i]['width']/2))
          bgValue = signal[maskBg-1]
          endVaue = signal[int((maskEnd+1)%len(self.pivotParameterValues))]
          # valueBg=np.interp(range(maskBg,SigInd), [maskBg-1,SigInd], [bgValue,  Amp])
          # valueEnd=np.interp(range(SigInd+1,maskEnd+1), [SigInd,maskEnd+1],   [Amp,endVaue])
          valuePeak=np.interp(range(maskBg,maskEnd+1), [maskBg-1,SigInd,maskEnd+1],   [bgValue,Amp,endVaue])
          maskBg=int(maskBg%len(self.pivotParameterValues))
          maskEnd=int(maskEnd%len(self.pivotParameterValues))
          # maskbg and end now can be used as index in segment
          # replace the signal inside the width of this peak by interpolation
          if maskEnd > maskBg:
            signal[maskBg:maskEnd+1]=valuePeak
          else:
            localTailInd=list(range(maskBg, int(len(self.pivotParameterValues))))
            localHeadInd=list(range(0, maskEnd+1))
            actPeakInd=localTailInd+localHeadInd
            for idd, ind in enumerate(actPeakInd):
              signal[ind]=valuePeak[idd]
      return signal

  ### ESSENTIALLY UNUSED ###
  def _localNormalizeData(self,values,names,feat):
    """
      Overwrites default normalization procedure, since we do not desire normalization in this implementation.
      @ In, values, unused
      @ In, names, unused
      @ In, feat, feature to normalize
      @ Out, None
    """
    self.muAndSigmaFeatures[feat] = (0.0,1.0)

  def __confidenceLocal__(self,featureVals):
    """
      This method is currently not needed for ARMA
    """
    pass

  def __resetLocal__(self,featureVals):
    """
      After this method the ROM should be described only by the initial parameter settings
      Currently not implemented for ARMA
    """
    pass

  def __returnInitialParametersLocal__(self):
    """
      there are no possible default parameters to report
    """
    localInitParam = {}
    return localInitParam

  def __returnCurrentSettingLocal__(self):
    """
      override this method to pass the set of parameters of the ROM that can change during simulation
      Currently not implemented for ARMA
    """
    pass

  def setEngine(self,eng,seed=None,count=None):
    """
     Set up the random engine for arma
     @ In, eng, instance, random number generator
     @ In, seed, int, optional, the seed, if None then use the global seed from ARMA
     @ In, count, int, optional, advances the state of the generator, if None then use the current ARMA.randomEng count
     @ Out, None
    """
    if seed is None:
      seed=self.seed
    seed=abs(seed)
    eng.seed(seed)
    if count is None:
      count=self.randomEng.get_rng_state()
    eng.forward_seed(count)
    self.randomEng=eng



#
#
#
#
# Dummy class for replacing a statsmodels ARMAResults with a surrogate.
class armaResultsProxy:
  def __init__(self, arparams, maparams, sigma):
    self.arparams = np.atleast_1d(arparams)
    self.maparams = np.atleast_1d(maparams)
    self.sigma2 = sigma**2<|MERGE_RESOLUTION|>--- conflicted
+++ resolved
@@ -1866,12 +1866,7 @@
         th = th - subMean
         self.peaks[target]['threshold'] = th
 
-<<<<<<< HEAD
-  def finalizeLocalRomSegmentEvaluation(self, settings, evaluation, picker):
-=======
-
-  def finalizeLocalRomSegmentEvaluation(self, settings, evaluation, picker,bgId=None):
->>>>>>> be0aab29
+  def finalizeLocalRomSegmentEvaluation(self, settings, evaluation, picker, bgId=None):
     """
       Allows global settings in "settings" to affect a LOCAL evaluation of a LOCAL ROM
       Note this is called on the LOCAL subsegment ROM and not the GLOBAL templateROM.
