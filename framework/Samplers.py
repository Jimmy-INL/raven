--- conflicted
+++ resolved
@@ -102,27 +102,6 @@
     self.FIXME                         = False                     # FIXME flag
     self.printTag                      = returnPrintTag(self.type) # prefix for all prints (sampler type)
     self._endJobRunnable               = sys.maxsize               # max number of inputs creatable by the sampler right after a job ends (e.g., infinite for MC, 1 for Adaptive, etc)
-<<<<<<< HEAD
-    
-    self.assemblerObjects  = {}                       # {MainClassName(e.g.Distributions):[class(e.g.Models),type(e.g.ROM),objectName]}
-    self.requiredAssObject = (False,([],[]))          # tuple. first entry boolean flag. True if the XML parser must look for objects;
-                                                       # second entry tuple.first entry list of object can be retrieved, second entry multiplicity (-1,-2,-n means optional (max 1 object,2 object, no number limit))
-
-#  def whatDoINeed(self):
-#    '''
-#    This method is used mainly by the Simulation class at the Step construction stage.
-#    It is used for inquiring the Sampler about the kind of objects the Sampler needs to
-#    be initialize. It is an abstract method that comes from the base class Assembler(see BaseClasses.py)
-#    @ In , None, None
-#    @ Out, needDict, dictionary of objects needed (class:list(tuple(object type{if None, Simulation does not check the type}, object name))). (eg. {'Distributions':[(type1,distname1),(type2,distname2)]} )
-#    '''
-#    # call the local method for getting additional needed objects
-#    needDict = self._localWhatDoINeed()
-#    # the distributions are the common things that are needed by each sampler
-#    if 'Distributions' not in needDict.keys(): needDict['Distributions'] = []
-#    for dist in self.toBeSampled.values(): needDict['Distributions'].append((None,dist))
-#    return needDict
-=======
 
     self.assemblerObjects  = {}                       # {MainClassName(e.g.Distributions):[class(e.g.Models),type(e.g.ROM),objectName]}
     self.requiredAssObject = (False,([],[]))          # tuple. first entry boolean flag. True if the XML parser must look for objects;
@@ -133,7 +112,6 @@
     ''' see generateAssembler method '''
     availableDist = initDict['Distributions']
     self._generateDistributions(availableDist)
->>>>>>> dc4ca469
 
   def _localWhatDoINeed(self):
     """
@@ -141,15 +119,9 @@
     It is implemented by the samplers that need to request special objects
     @ In , None, None
     @ Out, needDict, list of objects needed
-<<<<<<< HEAD
-    '''
-    needDict = {}
-    needDict['Distributions'] = []
-=======
     """
     needDict = {}
     needDict['Distributions'] = [] # Every sampler requires Distributions
->>>>>>> dc4ca469
     for dist in self.toBeSampled.values(): needDict['Distributions'].append((None,dist))
     return needDict
 
@@ -222,18 +194,6 @@
     """use this function to export to the printer in the base class the additional PERMANENT your local class have"""
     pass
 
-<<<<<<< HEAD
-#  def generateAssembler(self,initDict):
-#    availableDist = initDict['Distributions']
-#    self._generateDistributions(availableDist)
-#    self._localGenerateAssembler(initDict)
-
-  def _localGenerateAssembler(self,initDict):
-    availableDist = initDict['Distributions']
-    self._generateDistributions(availableDist)
-
-=======
->>>>>>> dc4ca469
   def _generateDistributions(self,availableDist):
     """
     here the needed distribution are made available to the step as also the initialization
@@ -385,40 +345,9 @@
     self.printTag         = returnPrintTag('SAMPLER ADAPTIVE')
 
     self.requiredAssObject = (True,(['TargetEvaluation','ROM','Function'],['n','n','-n']))       # tuple. first entry boolean flag. True if the XML parser must look for assembler objects;
-<<<<<<< HEAD
-
-  def _localWhatDoINeed(self):
-    '''
-    This method is a local mirrow of the general whatDoINeed method.
-    It is implmented by the samplers that need to request special objects
-    @ In , None, None
-    @ Out, needDict, list of objects needed
-    '''
-    needDict = {}
-    needDict['Distributions'] = []
-#    for token in self.requiredAssObject[1][0]: needDict[token] = []
-    for dist in self.toBeSampled.values(): needDict['Distributions'].append((None,dist))
-    for val in self.assemblerObjects.values():
-      if val[0] not in needDict.keys(): needDict[val[0]] = []
-      needDict[val[0]].append((val[1],val[2]))    
-    return needDict
-
-  def _localGenerateAssembler(self,initDict):
-    availableDist = initDict['Distributions']
-    self._generateDistributions(availableDist)
-    for key, value in self.assemblerObjects.items():
-      if key in 'TargetEvaluation' : self.lastOutput = initDict[value[0]][value[2]]
-      if key in 'ROM'              : self.ROM = initDict[value[0]][value[2]]
-      if key in 'Function'         : self.goalFunction = initDict[value[0]][value[2]]
-    if self.ROM==None:
-      mySrting= ','.join(list(self.distDict.keys()))
-      self.ROM = SupervisedLearning.returnInstance('SciKitLearn',**{'SKLtype':'neighbors|KNeighborsClassifier','Features':mySrting,'Target':self.goalFunction.name})
-    self.ROM.reset()
-=======
 
 #  def _localGenerateAssembler(self,initDict):
 #    Sampler._localGenerateAssembler(self, initDict)
->>>>>>> dc4ca469
 
   def localInputAndChecks(self,xmlNode):
     if 'limit' in xmlNode.attrib.keys():
@@ -942,12 +871,6 @@
     self.gridInfo             = {}    # {'name of the variable':('Type',Construction,[values])} gridType: Probability/Value, gridConstruction:Custom/Equal
     self.externalgGridCoord   = False # boolean attribute. True if the coordinate list has been filled by external source (see factorial sampler)
     #gridInfo[var][0] is type, ...[1] is construction, ...[2] is values
-
-  def _localWhatDoINeed(self):
-    needDict = {}
-    needDict['Distributions'] = []
-    for dist in self.toBeSampled.values(): needDict['Distributions'].append((None,dist))
-    return needDict
 
   def localInputAndChecks(self,xmlNode):
     '''reading and construction of the grid'''
