--- conflicted
+++ resolved
@@ -131,11 +131,7 @@
   validateDict['Optimizer'][0]['class'       ] ='Optimizers'
   validateDict['Optimizer'][0]['required'    ] = False
   validateDict['Optimizer'][0]['multiplicity'] = 1
-<<<<<<< HEAD
-  validateDict['Optimizer'][0]['type']         = ['SPSA','FiniteDifference','ConjugateGradient','SimulatedAnnealing','GeneticAlgorithm']
-=======
-  validateDict['Optimizer'][0]['type']         = ['SPSA','FiniteDifference','ConjugateGradient','SimulatedAnnealing', 'GeneticAlgorithms']
->>>>>>> 2ad0fb43
+  validateDict['Optimizer'][0]['type']         = ['SPSA','FiniteDifference','ConjugateGradient','SimulatedAnnealing','GeneticAlgorithms']
 
   @classmethod
   def generateValidateDict(cls):
