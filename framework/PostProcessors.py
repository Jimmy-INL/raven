--- conflicted
+++ resolved
@@ -714,7 +714,6 @@
             for i in range(1,len(value[0])):
               utils.printCsv(csv,*([l[i] for l in value]))
           else:
-<<<<<<< HEAD
             utils.printCsv(csv,'"'+key+'"',value)
       if generateTimePointSet:
         for key in graph_data:
@@ -748,30 +747,11 @@
               dataPairs.append((key,value))
           extraCsv = open(newFileName,"w")
           extraCsv.write(",".join(['"'+str(x[0])+'"' for x in dataPairs]))
-          extraCsv.write("\n")
+          extraCsv.write(os.linesep)
           extraCsv.write(",".join([str(x[1]) for x in dataPairs]))
-          extraCsv.write("\n")
+          extraCsv.write(os.linesep)
           extraCsv.close()
         utils.printCsv(csv)
-=======
-            return str(l)
-        newFileName = output[:-4]+"_"+delist(dataPulls)+"_"+str(i)+".csv"
-        if type(dataStat).__name__ != 'dict':
-          assert(False)
-          continue
-        dataPairs = []
-        for key in sorted(dataStat.keys()):
-          value = dataStat[key]
-          if type(value).__name__ in ["int","float"]:
-            dataPairs.append((key,value))
-        extraCsv = open(newFileName,"w")
-        extraCsv.write(",".join(['"'+str(x[0])+'"' for x in dataPairs]))
-        extraCsv.write(os.linesep)
-        extraCsv.write(",".join([str(x[1]) for x in dataPairs]))
-        extraCsv.write(os.linesep)
-        extraCsv.close()
-      utils.printCsv(csv)
->>>>>>> 81a184d3
 
   def processData(self,dataPull, data, methodInfo):
       ret = {}
