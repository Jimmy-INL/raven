# Copyright 2017 Battelle Energy Alliance, LLC
#
# Licensed under the Apache License, Version 2.0 (the "License");
# you may not use this file except in compliance with the License.
# You may obtain a copy of the License at
#
# http://www.apache.org/licenses/LICENSE-2.0
#
# Unless required by applicable law or agreed to in writing, software
# distributed under the License is distributed on an "AS IS" BASIS,
# WITHOUT WARRANTIES OR CONDITIONS OF ANY KIND, either express or implied.
# See the License for the specific language governing permissions and
# limitations under the License.
"""
Created on Oct 27, 2016

@author: alfoa
"""
#----- python 2 - 3 compatibility
from __future__ import division, print_function, absolute_import
import warnings
warnings.simplefilter('default',DeprecationWarning)
#----- end python 2 - 3 compatibility
#External Modules------------------------------------------------------------------------------------
import sys
import itertools
import copy
#External Modules End--------------------------------------------------------------------------------
#Internal Modules------------------------------------------------------------------------------------
from utils import utils
#Internal Modules End--------------------------------------------------------------------------------


class graphObject(object):
  """
    This is a class that crates a graph object.
    It is inspired from the webisite http://www.python-course.eu/graphs_python.php
  """
  def __init__(self, graphDict=None):
    """
      Initializes a graph object
      If no dictionary or None is given, an empty dictionary will be used
      @ In, graphDict, dict, the graph dictionary ({'Node':[connectedNode1,connectedNode2, etc.]}
    """
    if graphDict == None:
      graphDict = {}
    self.__graphDict = { k.strip():v for k, v in graphDict.iteritems()}

  def vertices(self):
    """
      Returns the vertices of a graph
      @ In, None
      @ Out, vertices, list, list of vertices
    """
    return list(self.__graphDict.keys())

  def edges(self):
    """
      This method returns the edges of the graph
      Edges are represented as sets with one (a loop
      back to the vertex) or two vertices
      @ In, None
      @ Out, edges, list, list of edges ([set(vertex,neighboor)]
    """
    return self.__generateEdges()

  def addVertex(self, vertex):
    """
      If the vertex "vertex" is not in
      self.__graphDict, a key "vertex" with an empty
      list as a value is added to the dictionary.
      Otherwise nothing has to be done.
      @ In, vertex, string, the new vertex (e.g. 'a')
      @ Out, None
    """
    if vertex not in self.__graphDict:
      self.__graphDict[vertex] = []

  def addEdge(self, edge):
    """
      Method to add edges
      It assumes that edge is of type set, tuple or list;
      between two vertices can be multiple edges
      @ In, edge, set, the new edge
      @ Out, None
    """
    edge = set(edge)
    vertex1 = edge.pop()
    if edge:
      # not a loop
      vertex2 = edge.pop()
    else:
      # a loop
      vertex2 = vertex1
    if vertex1 in self.__graphDict:
      self.__graphDict[vertex1].append(vertex2)
    else:
      self.__graphDict[vertex1] = [vertex2]

  def __generateEdges(self):
    """
      A method generating the edges of the
      graph "graph". Edges are represented as sets
      with one (a loop back to the vertex) or two
      vertices
      @ In, None
      @ Out, edges, list, list of edges ([set(vertex,neighboor)]
    """
    edges = []
    for vertex in self.__graphDict:
      for neighbour in self.__graphDict[vertex]:
        if {neighbour, vertex} not in edges:
          edges.append({vertex, neighbour})
    return edges

#   def __str__(self):
#       res = "vertices: "
#       for k in self.__graphDict:
#           res += str(k) + " "
#       res += "\nedges: "
#       for edge in self.__generateEdges():
#           res += str(edge) + " "
#       return res

  def findIsolatedVertices(self):
    """
      This method ispects the graph and returns a list of isolated vertices.
      WARNING: the self.__extendDictForGraphTheory() is used here, and never store the outputs
      of this method into the self.__graphDict.
      @ In, None
      @ Out, isolated, list, list of isolated nodes (verteces)
    """
    graph = self.__extendDictForGraphTheory()
    isolated = []
    for vertex in graph:
      if not graph[vertex]:
        isolated += [vertex]
    return isolated

  def findPath(self, startVertex, endVertex, path=[]):
    """
      Method to find a path from startVertex to endVertex in graph
      @ In, startVertex, string, the starting vertex
      @ In, endVertex, string, the ending vertex
      @ Out, extendedPath, list, list of verteces (path)
    """
    graph = self.__graphDict
    path = path + [startVertex]
    extendedPath = None
    if startVertex == endVertex:
      extendedPath = path
    elif startVertex not in graph:
      extendedPath = None
    else:
      for vertex in graph[startVertex]:
        if vertex not in path:
          extendedPath = self.findPath(vertex, endVertex, path)
          if extendedPath:
            return extendedPath
    return extendedPath

  def isALoop(self):
    """
      Method to check if the graph has some loops
      Return True if the directed graph self.__graphDict has a cycle.
      @ In, None
      @ Out, isALoop, bool, is a loop?
    """
    path = set()
    g    = self.__graphDict

    def visit(vertex):
      """
        Method to visit the neighbour of a vertex
        @ In, vertex, string, the vertex
        @ Out, visit, bool, has the vertex a neighbour?
      """
      path.add(vertex)
      for neighbour in g.get(vertex, ()):
        if neighbour in path or visit(neighbour):
          return True
      path.remove(vertex)
      return False
    return any(visit(v) for v in g)

  def findAllPaths(self, startVertex, endVertex, path=[]):
    """
      Method to find all paths from startVertex to
      endVertex in graph
      @ In, startVertex, string, the starting vertex
      @ In, endVertex, string, the ending vertex
      @ Out, paths, list, list of list of verteces (paths)
    """
    graph = self.__graphDict
    path = path + [startVertex]
    if startVertex == endVertex:
      return [path]
    if startVertex not in graph:
      return []
    paths = []
    for vertex in graph[startVertex]:
      if vertex not in path:
        extendedPaths = self.findAllPaths(vertex,endVertex,path)
        for p in extendedPaths:
          paths.append(p)
    return paths

  def isConnected(self, graphDict, verticesEncountered = None, startVertex=None):
    """
      Method that determines if the graph is connected (graph theory connectivity)
      @ In, verticesEncountered, set, the encountered vertices (generally it is None when called from outside)
      @ In, graphDict, dict, the graph dictionary
      @ In, startVertex, string, the starting vertex
      @ Out, isConnected, bool, is the graph fully connected?
    """
    if verticesEncountered is None:
      verticesEncountered = set()
    vertices = list(graphDict.keys())
    if not startVertex:
      # chosse a vertex from graph as a starting point
      startVertex = vertices[0]
    verticesEncountered.add(startVertex)
    if len(verticesEncountered) != len(vertices):
      for vertex in graphDict[startVertex]:
        if vertex not in verticesEncountered:
          if self.isConnected(graphDict, verticesEncountered, vertex):
            return True
    else:
      return True
    return False

  def isConnectedNet(self):
    """
      Method that determines if the graph is a connected net (all the vertices are connect
      with each other through other vertices).
      WARNING: the self.__extendDictForGraphTheory() is used here, and never store the outputs
      of this method into the self.__graphDict.
      @ In, None
      @ Out, graphNetConnected, bool, is the graph net fully connected?
    """
    graphDict = self.__extendDictForGraphTheory()
    graphNetConnected = self.isConnected(graphDict)
    return graphNetConnected

  def __extendDictForGraphTheory(self):
    """
<<<<<<< HEAD
      Method to extend the graph dictionary in order to be accepted by the graph theory
=======
      Method to extend the graph dictionary in order to be accepted by the graph theory.
      WARNING: This is method is only used to extend the __graphDict, and should be only
      used for isConnectedNet method. The extended dictionary should not be stored in
      __graphDict. This is because the class graphObject is supposed to work with
      directed graph to determine the execution orders of the Models listed under EnsembleModel.
>>>>>>> 5f29fe81
      @ In, None
      @ Out, graphDict, dict, the extended graph dictionary, used for isConnectedNet and findIsolatedVertices
    """
    graphDict = copy.deepcopy(self.__graphDict)
    # Extend graph dictionary generated by ensemble model to graph theory acceptable dictionary
    # Basicly, if a -> b (a is connected to b), the self.__graphDict = {'a':['b'], 'b':[]}
    # Since a is connected to b, from the graph theory, the dictionary should become {'a':['b'], 'b':['a']}
    for inModel, outModelList in self.__graphDict.items():
      for outModel in outModelList:
        if inModel not in graphDict[outModel]:
          graphDict[outModel].append(inModel)
    return graphDict

  def findAllUniquePaths(self, startVertices=None):
    """
      This method finds all the unique paths in the graph
      N.B. This method is not super efficient but since it is used generally at construction stage
      of the graph, it is not a big problem
      @ In, startVertices, list, optional, list of start vertices
      @ Out, uniquePaths,list, list of unique paths (verteces)
    """
    paths = []
    if not startVertices:
      startVertices = self.vertices()
    for vert in startVertices:
      for vertex in self.vertices():
        if vertex != vert:
          paths.extend(self.findAllPaths(vert, vertex))
    uniquePaths = list(utils.filterAllSubSets(paths))
    return uniquePaths

  def createSingleListOfVertices(self,uniquePaths=None):
    """
      This method is aimed to create a list of vertices from all the unique
      paths present in this graph
      @ In, uniquePaths, list of list, optional, list of unique paths. If not present, the unique paths are going to be determined
      @ Out, singleList, list, list of vertices in "ascending" order
    """
    if uniquePaths is None:
      uniquePaths = self.findAllUniquePaths()
    singleList = []
    for pathCnt in range(len(uniquePaths)):
      singleList = utils.mergeSequences(singleList,uniquePaths[pathCnt])
    return singleList

  def vertexDegree(self, vertex):
    """
      Method to get the degree of a vertex is the number of edges connecting
      it (i.e. the number of adjacent vertices). Loops are counted double (i.e. every
      occurence of vertex in the list
      of adjacent vertices.
      @ In, vertex, string, the vertex whose degree needs to be reported
      @ Out, degree, int, the degree of the vertex
    """
    adjVertices =  self.__graphDict[vertex]
    degree = len(adjVertices) + adjVertices.count(vertex)
    return degree

  def degreeSequence(self):
    """
      Method to calculate the degree sequence
      @ In, None
      @ Out, seq, tuple, the degree sequence
    """
    seq = []
    for vertex in self.__graphDict:
      seq.append(self.vertexDegree(vertex))
    seq.sort(reverse=True)
    return tuple(seq)

  @staticmethod
  def isDegreeSequence(sequence):
    """
      Method returns True, if the sequence "sequence" is a
      degree sequence, i.e. a non-increasing sequence.
      Otherwise False is returned.
      @ In, sequence, list, list of integer sequence
      @ Out, isDegreeSeq, bool, is a degree sequence? (i.e. the sequence sequence is non-increasing)
    """
    # check if the sequence sequence is non-increasing:
    isDegreeSeq = all( x>=y for x, y in zip(sequence, sequence[1:]))
    return isDegreeSeq

  def minDelta(self):
    """
      Method to compute the minimum degree of the vertices
      @ In, None
      @ Out, minDegree, integer, the minimum degree of the vertices
    """
    minDegree = sys.maxint
    for vertex in self.__graphDict:
      vertexDegree = self.vertexDegree(vertex)
      if vertexDegree < minDegree:
        minDegree = vertexDegree
    return minDegree

  def maxDelta(self):
    """
      Method to compute the maximum degree of the vertices
      @ In, None
      @ Out, maxDegree, integer, the minimum degree of the vertices
    """
    maxDegree = 0
    for vertex in self.__graphDict:
      vertexDegree = self.vertexDegree(vertex)
      if vertexDegree > maxDegree:
        maxDegree = vertexDegree
    return maxDegree

  def density(self):
    """
      Method to compute the density of the graph
      @ In, None
      @ Out, dens, integer, density of a graph
    """
    V = len(self.__graphDict.keys())
    E = len(self.edges())
    try:
      dens = 2.0 * E / (V *(V - 1))
    except:
      dens = 0
    return dens

  def diameter(self):
    """
      Method to compute the diameter of the graph
      @ In, None
      @ Out, diameter, integer, ensity of a graph
    """
    v    = self.vertices()
    vrev = list(reversed(v))
    pairs = list(itertools.combinations(v,2))
    pairs.extend(list(itertools.combinations(vrev,2)))
    smallestPaths = []
    for (s,e) in pairs:
      paths = self.findAllPaths(s,e)
      sortedPath = sorted(paths, key=len)
      smallest = sortedPath[0] if len(sortedPath) > 0 else None
      if smallest is not None:
        smallestPaths.append(smallest)
    smallestPaths.sort(key=len)
    # longest path is at the end of list,
    # i.e. diameter corresponds to the length of this path
    diameter = len(smallestPaths[-1])
    return diameter

  @staticmethod
  def erdoesGallai(sequence):
    """
      Static method to check if the condition of the Erdoes-Gallai inequality is fullfilled
      @ In, sequence, list, list of integer representing the sequence
      @ Out, metConditions, bool, True if the Erdoes-Gallai inequality is fullfilled
    """
    metConditions = True
    if sum(sequence) % 2:
      # sum of sequence is odd
      metConditions = False
    else:
      if Graph.isDegreeSequence(sequence):
        for k in range(1,len(sequence) + 1):
          left = sum(sequence[:k])
          right =  k * (k-1) + sum([min(x,k) for x in sequence[k:]])
          if left > right:
            metConditions = False
            break
      else:
        # sequence is increasing
        metConditions = False
    return metConditions<|MERGE_RESOLUTION|>--- conflicted
+++ resolved
@@ -244,15 +244,11 @@
 
   def __extendDictForGraphTheory(self):
     """
-<<<<<<< HEAD
-      Method to extend the graph dictionary in order to be accepted by the graph theory
-=======
       Method to extend the graph dictionary in order to be accepted by the graph theory.
       WARNING: This is method is only used to extend the __graphDict, and should be only
       used for isConnectedNet method. The extended dictionary should not be stored in
       __graphDict. This is because the class graphObject is supposed to work with
       directed graph to determine the execution orders of the Models listed under EnsembleModel.
->>>>>>> 5f29fe81
       @ In, None
       @ Out, graphDict, dict, the extended graph dictionary, used for isConnectedNet and findIsolatedVertices
     """
