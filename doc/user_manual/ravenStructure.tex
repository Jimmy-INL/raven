--- conflicted
+++ resolved
@@ -1,46 +1,30 @@
-<<<<<<< HEAD
-\section{Raven Input Structure  \\ \vspace{2 mm} {\small }}
-The RAVEN code does not have a fixed calculation flow, since all its basic objects can be combined in order to create a user-defined calculation flow. Thus, its input (XML) is organized in different XML blocks, each with a different functionality. 
-The main input blocks are as follows:
-\begin{itemize}
-\item \textbf{Simulation}: As the name suggests, this XML block represents the container of the Simulation is going to be performed by RAVEN. The simulation block covers the entire input, all the following XML nodes fit inside the Simulation section;
-\item \textbf{RunInfo}: This XML block is the place where the user specifies how the calculation needs to be performed (i.e where the calculation settings, such as number of parallel jobs to be spooned, etc,  are specified;
-\item \textbf{Distributions}: Distributions' container;
-\item \textbf{Samplers}: Exploration of the uncertain domain strategy specification;
-\item \textbf{Functions}: External functions container;
-\item \textbf{Models}: Models' specifications (e.g. Codes,ROM,etc.);
-\item \textbf{Steps}: Place where the single basic objects get combained;
-\item \textbf{Datas}: Internal Data object block;
-\item \textbf{Databases}: Databases block;
-=======
 \section{Raven Input Structure}
 The RAVEN code does not have a fixed calculation flow, since all of its basic
 objects can be combined in order to create a user-defined calculation flow.
 %
-Thus, its input (xml) is organized in different xml blocks, each with a
+Thus, its input (XML) is organized in different XML blocks, each with a
 different functionality.
 %
 The main input blocks are as follows:
 \begin{itemize}
-\item \textbf{Simulation}: The root node containing the entire input, all of
-  the following blocks fit inside the \emph{Simulation} block.
-\item \textbf{RunInfo}: Specifies the calculation settings (number of parallel
+\item \textbf{\textless Simulation\textgreater}: The root node containing the entire input, all of
+  the following blocks fit inside the \emph{Simulation} block. 
+\item \textbf{\textless RunInfo\textgreater}: Specifies the calculation settings (number of parallel
   simulations, etc.).
-\item \textbf{Distributions}: Defines distributions needed for describing
+\item \textbf{\textless Distributions\textgreater}: Defines distributions needed for describing
   parameters, etc.
-\item \textbf{Samplers}: Sets up the strategies used for exploring an uncertain
+\item \textbf{\textless Samplers\textgreater}: Sets up the strategies used for exploring an uncertain
   domain.
-\item \textbf{Functions}: Details interfaces to external user-defined functions
+\item \textbf{\textless Functions\textgreater}: Details interfaces to external user-defined functions
   and modules.
-\item \textbf{Models}: Specifies codes, ROMs, post-processing analysis, etc.
+\item \textbf{\textless Models\textgreater}: Specifies codes, ROMs, post-processing analysis, etc.
   the user will be building and/or running.
-\item \textbf{Steps}: Combines other blocks to detail a step in the RAVEN
+\item \textbf{\textless Steps\textgreater}: Combines other blocks to detail a step in the RAVEN
   workflow including I/O and computations to be performed.
-\item \textbf{Datas}: Specifies internal data objects used by RAVEN.
-\item \textbf{Databases}: Lists the HDF5 databases used as input/output to a
+\item \textbf{\textless Data\textgreater}: Specifies internal data objects used by RAVEN.
+\item \textbf{\textless Databases\textgreater}: Lists the HDF5 databases used as input/output to a
   RAVEN run.
->>>>>>> d4d003f5
-\item \textbf{OutStream system}: Visualization and Printing system block.
+\item \textbf{\textless OutStreamManager\textgreater}: Visualization and Printing system block.
 \end{itemize}
 
 Each of these blocks are explained in dedicated sections in the following
