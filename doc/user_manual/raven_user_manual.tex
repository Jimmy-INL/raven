--- conflicted
+++ resolved
@@ -288,13 +288,8 @@
 \SANDnum{INL/EXT-15-34123}
 \SANDprintDate{March 2017}
 \SANDauthor{Cristian Rabiti, Andrea Alfonsi, Joshua Cogliati, Diego Mandelli,
-<<<<<<< HEAD
-Robert Kinoshita, Sonat Sen, Congjian Wang, Jun Chen}
+Robert Kinoshita, Sonat Sen, Congjian Wang, Paul W. Talbot, Daniel P. Maljovec, Jun Chen}
 \SANDreleaseType{Revision 6 draft}
-=======
-Robert Kinoshita, Sonat Sen, Congjian Wang, Paul W. Talbot, Daniel P. Maljovec, Jun Chen}
-\SANDreleaseType{Revision 5}
->>>>>>> eeb1ffe8
 
 % ---------------------------------------------------------------------------- %
 % Include the markings required for your SAND report. The default is "Unlimited
